--- conflicted
+++ resolved
@@ -47,9 +47,7 @@
 kubernetes = "^32.0.1"
 mcp = "v1.9.0"
 prompt-toolkit = "^3.0.51"
-<<<<<<< HEAD
 pytest-shared-session-scope = "^0.4.0"
-=======
 azure-identity = "^1.23.0"
 azure-core = "^1.34.0"
 requests = "^2.32.4"
@@ -60,7 +58,6 @@
 azure-mgmt-alertsmanagement = "^1.0.0"
 azure-mgmt-resource = "^24.0.0"
 protobuf = ">=6.31.1"
->>>>>>> 32ea1d9a
 
 [tool.poetry.group.dev.dependencies]
 pytest = "^8.3.3"
