--- conflicted
+++ resolved
@@ -40,11 +40,8 @@
 google-api-python-client = "^2.156.0"
 opensearch-py = "^2.8.0"
 backoff = "^2.2.1"
-<<<<<<< HEAD
 confluent-kafka = "^2.6.1"
-=======
 litellm = "^1.60.2"
->>>>>>> 8d89a87f
 
 [tool.poetry.group.dev.dependencies]
 pytest = "^8.3.3"
