--- conflicted
+++ resolved
@@ -40,13 +40,9 @@
 google-api-python-client = "^2.156.0"
 opensearch-py = "^2.8.0"
 backoff = "^2.2.1"
-<<<<<<< HEAD
 confluent-kafka = "^2.6.1"
 litellm = "^1.60.2"
-=======
-litellm = "^1.60.2"
 sentry-sdk = {extras = ["fastapi"], version = "^2.20.0"}
->>>>>>> 32a66c4b
 
 [tool.poetry.group.dev.dependencies]
 pytest = "^8.3.3"
