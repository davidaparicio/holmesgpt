"""Setup and cleanup infrastructure for test cases."""

import logging
import os
import sys
import time
import warnings
from concurrent.futures import ThreadPoolExecutor, as_completed
from typing import List, Dict
from strenum import StrEnum

from tests.llm.utils.commands import run_commands  # type: ignore[attr-defined]
from tests.llm.utils.test_case_utils import HolmesTestCase  # type: ignore[attr-defined]
<<<<<<< HEAD
from tests.llm.utils.test_helpers import truncate_output
from pathlib import Path
=======
>>>>>>> fe4b771a

# Configuration
MAX_ERROR_LINES = 10
MAX_WORKERS = 30


def log(msg):
    """Force a log to be written even with xdist, which captures stdout. (must use -s to see this)"""
    if os.environ.get("PYTEST_XDIST_WORKER"):
        # If running under xdist, we log to stderr so it appears in the pytest output
        # This is necessary because xdist captures stdout and doesn't show it in the output
        sys.stderr.write(msg)
        sys.stderr.write("\n")
    else:
        # If not running under xdist, we log to stdout
        logging.info(msg)


def _truncate_output(data: str, max_lines: int = 10, label: str = "lines") -> str:
    """Truncate output to max_lines for readability."""
    lines = data.split("\n")
    if len(lines) > max_lines:
        preview_lines = lines[:max_lines]
        remaining = len(lines) - max_lines
        preview_lines.append(f"... [TRUNCATED: {remaining} more {label} not shown]")
        return "\n".join(preview_lines)
    return data


def format_error_output(error_details: str) -> str:
    """Format error details with truncation if needed."""
    return _truncate_output(error_details, max_lines=MAX_ERROR_LINES)


class Operation(StrEnum):
    """Enum for operation types."""

    SETUP = "Setup"
    CLEANUP = "Cleanup"


def get_prometheus_alert_commands(
    test_case: HolmesTestCase, operation: Operation
) -> str:
    """Generate commands for deploying/cleaning up Prometheus alerts.

    Args:
        test_case: The test case configuration
        operation: Whether this is setup or cleanup

    Returns:
        Shell commands to handle Prometheus alerts, or empty string if not needed
    """
    if not test_case.prometheus_alert:
        return ""

    # Check environment variables in Python
    create_alerts = os.environ.get("EVAL_CREATE_ALERTS", "false").lower() == "true"
    if not create_alerts:
        return ""

    alert_file = Path(test_case.folder) / test_case.prometheus_alert
    if not alert_file.exists():
        return ""

    prometheus_label = os.environ.get("EVAL_PROMETHEUS_LABEL", "")

    if operation == Operation.SETUP:
        # Deploy alert
        if prometheus_label:
            return f'sed "s/release: robusta/release: {prometheus_label}/" {test_case.prometheus_alert} | kubectl apply -f -'
        else:
            return f"kubectl apply -f {test_case.prometheus_alert}"
    else:
        # Cleanup alert
        if prometheus_label:
            return f'sed "s/release: robusta/release: {prometheus_label}/" {test_case.prometheus_alert} | kubectl delete -f - || true'
        else:
            return f"kubectl delete -f {test_case.prometheus_alert} || true"


def run_all_test_commands(
    test_cases: List[HolmesTestCase], operation: Operation
) -> Dict[str, str]:
    """Run before_test/after_test (according to operation)

    Args:
        test_cases: List of test cases to process
        command_func: Function to call for each test case (before_test or after_test)
        operation_name: Name of operation for logging ("Setup" or "Cleanup")

    Returns:
        Dict[str, str]: Mapping of test_case.id to error message for failed setups
    """
    operation_lower = operation.value.lower()
    operation_plural = f"{operation_lower}s"

    log(
        f"\n⚙️ {'Running before_test' if operation == Operation.SETUP else 'Running after_test'} for {len(test_cases)} unique evals: {', '.join(tc.id for tc in test_cases)}"
    )

    start_time = time.time()
    successful_test_cases = 0
    failed_test_cases = 0
    timed_out_test_cases = 0
    failed_setup_info = {}  # Map test_case.id to error message

    with ThreadPoolExecutor(max_workers=min(len(test_cases), MAX_WORKERS)) as executor:
        if operation == Operation.SETUP:
            future_to_test_case = {
                executor.submit(
                    run_commands,
                    test_case,
                    (test_case.before_test or "")
                    + get_prometheus_alert_commands(test_case, operation),
                    operation_lower,
                ): test_case
                for test_case in test_cases
            }
        else:
            future_to_test_case = {
                executor.submit(
                    run_commands,
                    test_case,
                    get_prometheus_alert_commands(test_case, operation)
                    + (test_case.after_test or ""),
                    operation_lower,
                ): test_case
                for test_case in test_cases
            }

        # Wait for all tasks to complete and handle results
        for future in as_completed(future_to_test_case):
            test_case = future_to_test_case[future]
            try:
                result = future.result()  # Single CommandResult for the test case
                remaining_cases = (
                    len(test_cases)
                    - successful_test_cases
                    - failed_test_cases
                    - timed_out_test_cases
                ) - 1  # Subtract 1 for the current test case
                if result.success:
                    successful_test_cases += 1
                    log(
                        f"✅ {operation.value} {test_case.id}: {result.command} ({result.elapsed_time:.2f}s); {operation_plural} remaining: {remaining_cases}"
                    )
                elif result.error_type == "timeout":
                    timed_out_test_cases += 1
                    log(
                        f"⏰ {operation.value} {test_case.id}: TIMEOUT after {result.elapsed_time:.2f}s; {operation_plural} remaining: {remaining_cases}"
                    )

                    # Show the exact command that timed out
                    # truncated_error = format_error_output(result.error_details)
                    # log(textwrap.indent(truncated_error, "   "))
                    # log(
                    #    f"[{test_case.id}] {operation.value} timeout: {result.error_details}"
                    # )

                    # Store failure info for setup with detailed information
                    if operation == Operation.SETUP:
                        # Store the full error details without truncation for Braintrust
                        failed_setup_info[test_case.id] = result.error_details

                    # Emit warning to make it visible in pytest output
                    warnings.warn(
                        f"{operation.value} timeout for test {test_case.id}: Command '{result.command}' timed out after {result.elapsed_time:.2f}s. Output: {result.error_details}",
                        UserWarning,
                        stacklevel=2,
                    )
                else:
                    failed_test_cases += 1
                    log(
                        f"\n❌ {operation.value} {test_case.id}: FAILED ({result.exit_info}, {result.elapsed_time:.2f}s); {operation_plural} remaining: {remaining_cases}"
                    )

                    # Limit error details to 10 lines and add proper formatting
                    # truncated_error = format_error_output(result.error_details)
                    # log(textwrap.indent(truncated_error, "   "))
                    # log(
                    #    f"[{test_case.id}] {operation.value} failed: {result.error_details}"
                    # )

                    # Store failure info for setup with detailed information
                    if operation == Operation.SETUP:
                        # Store the full error details without truncation for Braintrust
                        # This includes the script, exit code, stdout, and stderr
                        failed_setup_info[test_case.id] = result.error_details

                    # Emit warning to make it visible in pytest output
                    warnings.warn(
                        f"{operation.value} failed for test {test_case.id}: Command '{result.command}' failed with {result.exit_info} in {result.elapsed_time:.2f}s. Output: {result.error_details}",
                        UserWarning,
                        stacklevel=2,
                    )

            except Exception as e:
                failed_test_cases += 1
                log(f"❌ {operation.value} {test_case.id}: EXCEPTION - {e}")

                # Store failure info for setup
                if operation == Operation.SETUP:
                    failed_setup_info[test_case.id] = f"Setup exception: {str(e)}"

                # Emit warning to make it visible in pytest output
                warnings.warn(
                    f"{operation.value} exception for test {test_case.id}: {str(e)}",
                    UserWarning,
                    stacklevel=2,
                )

    elapsed_time = time.time() - start_time
    log(
        f"⚙️ {operation.value} completed in {elapsed_time:.2f}s: {successful_test_cases} successful, {failed_test_cases} failed, {timed_out_test_cases} timeout"
    )

    return failed_setup_info


def run_all_test_setup(
    test_cases: List[HolmesTestCase],
) -> Dict[str, str]:
    """Run before_test for each test case in parallel.

    Returns:
        Dict[str, str]: Mapping of test_case.id to error message for failed setups
    """
    # Run the before_test commands (which create namespaces, deployments, etc.)
    setup_failures = run_all_test_commands(test_cases, Operation.SETUP)

    return setup_failures


def run_all_test_cleanup(
    test_cases: List[HolmesTestCase],
) -> None:
    """Run after_test for each test case in parallel."""
    # Run the after_test commands
    run_all_test_commands(test_cases, Operation.CLEANUP)


def extract_llm_test_cases(session) -> List[HolmesTestCase]:
    """Extract unique LLM test cases from session items.

    Args:
        session: pytest session object

    Returns:
        List of unique HolmesTestCase instances (excluding skipped tests)
    """
    seen_ids = set()
    test_cases = []

    for item in session.items:
        if (
            item.get_closest_marker("llm")
            and hasattr(item, "callspec")
            and "test_case" in item.callspec.params
        ):
            test_case = item.callspec.params["test_case"]
            if (
                isinstance(test_case, HolmesTestCase)
                and test_case.id not in seen_ids
                and not test_case.skip  # Don't include skipped tests
            ):
                test_cases.append(test_case)
                seen_ids.add(test_case.id)

    return test_cases<|MERGE_RESOLUTION|>--- conflicted
+++ resolved
@@ -11,11 +11,9 @@
 
 from tests.llm.utils.commands import run_commands  # type: ignore[attr-defined]
 from tests.llm.utils.test_case_utils import HolmesTestCase  # type: ignore[attr-defined]
-<<<<<<< HEAD
 from tests.llm.utils.test_helpers import truncate_output
 from pathlib import Path
-=======
->>>>>>> fe4b771a
+
 
 # Configuration
 MAX_ERROR_LINES = 10
