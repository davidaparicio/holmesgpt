from typing import Literal, get_args
from pathlib import Path
<<<<<<< HEAD
import tomllib
=======

try:
    import tomllib
except ImportError:
    import tomli

    tomllib = tomli
>>>>>>> 380926ec


PROJECT = "HolmesGPT"

AUTO_GENERATED_FILE_SUFFIX = ".AUTOGENERATED"


# Read pytest marks from pyproject.toml dynamically
def _get_allowed_eval_tags():
    pyproject_path = Path(__file__).parent.parent.parent.parent / "pyproject.toml"
    with open(pyproject_path, "rb") as f:
        pyproject = tomllib.load(f)

    markers = (
        pyproject.get("tool", {})
        .get("pytest", {})
        .get("ini_options", {})
        .get("markers", [])
    )

    # Extract tag names from marker definitions
    # Skip "llm" marker as it's a special marker for all LLM tests
    tags = []
    for marker in markers:
        if ":" in marker and not marker.startswith("llm:"):
            tag_name = marker.split(":")[0].strip()
            tags.append(tag_name)

    # Sort tags for consistency
    tags.sort()

    # Create a Literal type with all discovered tags
    # If no tags found, return a Literal with empty string to avoid type errors
    if not tags:
        return Literal[""]

    # Dynamically create Literal type with unpacking
    return Literal[tuple(tags)]


ALLOWED_EVAL_TAGS = _get_allowed_eval_tags()


# For debugging/inspection - get actual tag values
def get_allowed_tags_list():
    """Returns the list of allowed tags as strings"""
    return list(get_args(ALLOWED_EVAL_TAGS))<|MERGE_RESOLUTION|>--- conflicted
+++ resolved
@@ -1,16 +1,12 @@
 from typing import Literal, get_args
 from pathlib import Path
-<<<<<<< HEAD
 import tomllib
-=======
 
 try:
     import tomllib
 except ImportError:
     import tomli
-
     tomllib = tomli
->>>>>>> 380926ec
 
 
 PROJECT = "HolmesGPT"
