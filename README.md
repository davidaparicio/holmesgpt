--- conflicted
+++ resolved
@@ -564,7 +564,6 @@
 
 <details>
 <summary>
-<<<<<<< HEAD
 Using Grafana Loki
 </summary>
 
@@ -589,14 +588,16 @@
 ```
 
 > You only need to tweak the configuration file if your Loki logs settings for pod, namespace and node differ from the above defaults.
-
-=======
+</details>
+  
+<details>
+<summary>
 ArgoCD
 </summary>
 
 Holmes can use the `argocd` CLI to get details about the ArgoCD setup like the apps configuration and status, clusters and projects within ArgoCD.
 To enable ArgoCD, set the `ARGOCD_AUTH_TOKEN` environment variable as described in the [argocd documentation](https://argo-cd.readthedocs.io/en/latest/user-guide/commands/argocd_account_generate-token/).
->>>>>>> b0b8de0d
+
 </details>
 
 ## More Use Cases
