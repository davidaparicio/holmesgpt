--- conflicted
+++ resolved
@@ -250,28 +250,6 @@
         raise HTTPException(status_code=500, detail=str(e))
 
 
-<<<<<<< HEAD
-# older api that does not support conversation history
-@app.post("/api/conversation")
-def issue_conversation_deprecated(conversation_request: ConversationRequest):
-    try:
-        config.load_robusta_api_key(dal=dal)
-        ai = config.create_toolcalling_llm(dal=dal)
-
-        system_prompt = handle_issue_conversation(conversation_request, ai)
-
-        investigation = ai.prompt_call(system_prompt, conversation_request.user_prompt)
-
-        return ConversationInvestigationResponse(
-            analysis=investigation.result,
-            tool_calls=investigation.tool_calls,
-        )
-    except AuthenticationError as e:
-        raise HTTPException(status_code=401, detail=e.message)
-
-
-=======
->>>>>>> b5de653b
 @app.post("/api/issue_chat")
 def issue_conversation(issue_chat_request: IssueChatRequest):
     try:
