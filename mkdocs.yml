site_name: HolmesGPT Documentation
site_description: AI-powered root cause analysis for DevOps and SRE teams
site_url: https://holmesgpt.dev/
repo_url: https://github.com/robusta-dev/holmesgpt
repo_name: robusta-dev/holmesgpt
edit_uri: edit/master/docs/
exclude_docs: |
  _*
  snippets/
  README.md

theme:
  name: material
  custom_dir: docs/overrides
  features:
    - announce.dismiss
    - content.action.edit
    - content.action.view
    - content.code.annotate
    - content.code.copy
    - content.tooltips
    - navigation.footer
    - navigation.indexes
    - navigation.instant
    - navigation.instant.prefetch
    - navigation.path
    - navigation.top
    - navigation.tracking
    - search.highlight
    - search.share
    - search.suggest
    - toc.follow
  palette:
    - media: "(prefers-color-scheme)"
      toggle:
        icon: material/brightness-auto
        name: Switch to light mode
    - media: "(prefers-color-scheme: light)"
      scheme: default
      primary: teal
      accent: teal
      toggle:
        icon: material/brightness-7
        name: Switch to dark mode
    - media: "(prefers-color-scheme: dark)"
      scheme: slate
      primary: teal
      accent: teal
      toggle:
        icon: material/brightness-4
        name: Switch to system preference
  font:
    text: Inter
    code: Fira Code
  favicon: assets/favicon.png
  logo: assets/logo.png

plugins:
  - search:
      separator: '[\s\-,:!=\[\]()"`/]+|\.(?!\d)|&[lg]t;|(?!\b)(?=[A-Z][a-z])'
  - glightbox
  # - git-revision-date-localized:
  #     enable_creation_date: true
  #     type: timeago
  # - git-committers:
  #     repository: robusta-dev/holmesgpt
  #     branch: master
  #     docs_path: docs/
  # - minify:
  #     minify_html: true

markdown_extensions:
  - abbr
  - admonition
  - attr_list
  - def_list
  - footnotes
  - md_in_html
  - toc:
      permalink: true
  - pymdownx.arithmatex:
      generic: true
  - pymdownx.betterem:
      smart_enable: all
  - pymdownx.caret
  - pymdownx.details
  - pymdownx.emoji:
      emoji_generator: !!python/name:material.extensions.emoji.to_svg
      emoji_index: !!python/name:material.extensions.emoji.twemoji
  - pymdownx.highlight:
      anchor_linenums: true
      line_spans: __span
      pygments_lang_class: true
  - pymdownx.inlinehilite
  - pymdownx.keys
  - pymdownx.magiclink:
      normalize_issue_symbols: true
      repo_url_shorthand: true
      user: robusta-dev
      repo: holmesgpt
  - pymdownx.mark
  - pymdownx.smartsymbols
  - pymdownx.snippets:
      base_path: docs
  - pymdownx.superfences:
      custom_fences:
        - name: mermaid
          class: mermaid
          format: !!python/name:pymdownx.superfences.fence_code_format
        - name: yaml-helm-values
          class: yaml
          format: !!python/name:docs.custom_fences.helm_tabs_fence_format
        - name: yaml-toolset-config
          class: yaml
          format: !!python/name:docs.custom_fences.toolset_config_fence_format
  - pymdownx.tabbed:
      alternate_style: true
      combine_header_slug: true
      slugify: !!python/object/apply:pymdownx.slugs.slugify
        kwds:
          case: lower
  - pymdownx.tasklist:
      custom_checkbox: true
  - pymdownx.tilde

extra_css:
  - stylesheets/extra.css

extra:
  social:
    - icon: fontawesome/brands/github
      link: https://github.com/robusta-dev/holmesgpt
    - icon: fontawesome/brands/slack
      link: https://bit.ly/robusta-slack
    - icon: fontawesome/brands/twitter
      link: https://twitter.com/RobustaDev

nav:
  - Installation:
      - index.md
      - Install CLI: installation/cli-installation.md
      - Install UI/TUI: installation/ui-installation.md
      - Install Helm Chart: installation/kubernetes-installation.md
      - Install Python SDK: installation/python-installation.md

  - Walkthrough:
      - walkthrough/index.md
      - Interactive Mode: walkthrough/interactive-mode.md
      - CI/CD Troubleshooting: walkthrough/cicd-troubleshooting.md
      - Investigating Prometheus Alerts: walkthrough/investigating-prometheus-alerts.md
<<<<<<< HEAD
      - Auto-Enrich Prometheus Alerts: walkthrough/auto-enrich-prometheus-alerts.md
=======
      - Investigating using AKS MCP Server: walkthrough/investigating-using-aks-mcp-server.md
>>>>>>> 807a79d6

  - AI Providers:
      - ai-providers/index.md
      - Anthropic: ai-providers/anthropic.md
      - AWS Bedrock: ai-providers/aws-bedrock.md
      - Azure OpenAI: ai-providers/azure-openai.md
      - Gemini: ai-providers/gemini.md
      - Google Vertex AI: ai-providers/google-vertex-ai.md
      - Ollama: ai-providers/ollama.md
      - OpenAI: ai-providers/openai.md
      - OpenAI-Compatible: ai-providers/openai-compatible.md
      - Using Multiple Providers: ai-providers/using-multiple-providers.md

  - Data Sources:
      - data-sources/index.md
      - Built-in Toolsets:
          - data-sources/builtin-toolsets/index.md
          - AKS Node Health: data-sources/builtin-toolsets/aks-node-health.md
          - ArgoCD: data-sources/builtin-toolsets/argocd.md
          - AWS: data-sources/builtin-toolsets/aws.md
          - Azure Kubernetes Service: data-sources/builtin-toolsets/aks.md
          - Azure SQL Database: data-sources/builtin-toolsets/azure-sql.md
          - Confluence: data-sources/builtin-toolsets/confluence.md
          - Coralogix logs: data-sources/builtin-toolsets/coralogix-logs.md
          - DataDog: data-sources/builtin-toolsets/datadog.md
          - Datetime: data-sources/builtin-toolsets/datetime.md
          - Docker: data-sources/builtin-toolsets/docker.md
          - GitHub: data-sources/builtin-toolsets/github.md
          - Loki: data-sources/builtin-toolsets/grafanaloki.md
          - Tempo: data-sources/builtin-toolsets/grafanatempo.md
          - Helm: data-sources/builtin-toolsets/helm.md
          - Internet: data-sources/builtin-toolsets/internet.md
          - Kafka: data-sources/builtin-toolsets/kafka.md
          - Kubernetes: data-sources/builtin-toolsets/kubernetes.md
          - MongoDB Atlas: data-sources/builtin-toolsets/mongodb-atlas.md
          - New Relic: data-sources/builtin-toolsets/newrelic.md
          - Notion: data-sources/builtin-toolsets/notion.md
          - OpenSearch logs: data-sources/builtin-toolsets/opensearch-logs.md
          - OpenSearch status: data-sources/builtin-toolsets/opensearch-status.md
          - Prometheus: data-sources/builtin-toolsets/prometheus.md
          - RabbitMQ: data-sources/builtin-toolsets/rabbitmq.md
          - Robusta: data-sources/builtin-toolsets/robusta.md
          - ServiceNow: data-sources/builtin-toolsets/servicenow.md
          - Slab: data-sources/builtin-toolsets/slab.md

      - Custom Toolsets: data-sources/custom-toolsets.md
      - Remote MCP Servers: data-sources/remote-mcp-servers.md
      - Adding Permissions for Additional Resources: data-sources/permissions.md

  - Development:
      - development/index.md
      - Evaluations:
          - development/evals/index.md
          - Adding a New Eval: development/evals/adding-new-eval.md
          - Reporting with Braintrust: development/evals/reporting.md

  - Reference:
      - Environment Variables: reference/environment-variables.md
      - reference/helm-configuration.md
      - HTTP API: reference/http-api.md
      - Slash Commands: reference/slash-commands.md
      - Troubleshooting: reference/troubleshooting.md

  - Community: community.md<|MERGE_RESOLUTION|>--- conflicted
+++ resolved
@@ -148,11 +148,8 @@
       - Interactive Mode: walkthrough/interactive-mode.md
       - CI/CD Troubleshooting: walkthrough/cicd-troubleshooting.md
       - Investigating Prometheus Alerts: walkthrough/investigating-prometheus-alerts.md
-<<<<<<< HEAD
       - Auto-Enrich Prometheus Alerts: walkthrough/auto-enrich-prometheus-alerts.md
-=======
       - Investigating using AKS MCP Server: walkthrough/investigating-using-aks-mcp-server.md
->>>>>>> 807a79d6
 
   - AI Providers:
       - ai-providers/index.md
