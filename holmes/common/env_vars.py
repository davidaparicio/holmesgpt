--- conflicted
+++ resolved
@@ -37,15 +37,8 @@
 
 STREAM_CHUNKS_PER_PARSE = int(
     os.environ.get("STREAM_CHUNKS_PER_PARSE", 80)
-<<<<<<< HEAD
 )  # Empirical value with 6~ parsing calls. Consider using larger value if LLM response is long as to reduce markdown to section calls.
 
-HOLMES_STRUCTURED_OUTPUT_CONVERSION_FEATURE_FLAG = load_bool(
-    "HOLMES_STRUCTURED_OUTPUT_CONVERSION_FEATURE_FLAG", True
-)
 ROBUSTA_AI_MODEL_NAME_BACKOFF = os.environ.get(
     "ROBUSTA_AI_MODEL_NAME_BACKOFF", "gpt-4o"
 )
-=======
-)  # Empirical value with 6~ parsing calls. Consider using larger value if LLM response is long as to reduce markdown to section calls.
->>>>>>> 75a679f8
