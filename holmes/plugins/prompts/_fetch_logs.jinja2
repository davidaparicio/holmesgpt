--- conflicted
+++ resolved
@@ -5,23 +5,12 @@
 {%- set opensearch_ts = toolsets | selectattr("name", "equalto", "opensearch/logs") | first -%}
 {%- set datadog_ts = toolsets | selectattr("name", "equalto", "datadog/logs") | first -%}
 
-<<<<<<< HEAD
-# Logs
-
-## Common Log Instructions
-* IMPORTANT: ALWAYS inform the user about what logs you fetched. For example: "Here are the current pod logs:" or "Here are the previous pod logs (before restart):"
-* IMPORTANT: If kubectl logs commands have limits (like tail), mention them. For example: "Showing last 100 lines of logs:"
-* IMPORTANT: If grep was used, mention the filter. For example: "Logs filtered for 'error':"
-
-## Toolset-Specific Instructions
-=======
 ## Logs
 
 * IMPORTANT: ALWAYS inform the user about what logs you fetched. For example: "Here are pod logs for ..."
 * IMPORTANT: If logs commands have limits mention them. For example: "Showing last 100 lines of logs:"
 * IMPORTANT: If a filter was used, mention the filter. For example: "Logs filtered for 'error':"
 
->>>>>>> a7f835e1
 {% if loki_ts and loki_ts.status == "enabled" -%}
 * For any logs, including for investigating kubernetes problems, use Loki
 * Use the tool fetch_loki_logs_for_resource to get the logs of any kubernetes pod or node
