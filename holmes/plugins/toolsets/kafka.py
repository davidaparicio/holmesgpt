import logging
from pydantic import BaseModel, ConfigDict
import yaml
from typing import Any, Dict, List, Optional, Union
from holmes.core.tools import (
    Tool,
    ToolParameter,
    Toolset,
    ToolsetTag,
    CallablePrerequisite,
)
from holmes.plugins.toolsets.utils import get_param_or_raise
from confluent_kafka.admin import (
    AdminClient,
    BrokerMetadata,
    ClusterMetadata,
    ConfigResource,
    GroupMember,
    GroupMetadata,
    KafkaError,
    ListConsumerGroupsResult,
    MemberAssignment,
    MemberDescription,
    ConsumerGroupDescription,
    PartitionMetadata,
    TopicMetadata,
    _TopicPartition as TopicPartition,
)


class KafkaClusterConfig(BaseModel):
    name: str
    kafka_broker: str
    kafka_security_protocol: Optional[str] = None
    kafka_sasl_mechanism: Optional[str] = None
    kafka_username: Optional[str] = None
    kafka_password: Optional[str] = None
    kafka_client_id: Optional[str] = "holmes-kafka-client"


class KafkaConfig(BaseModel):
    kafka_clusters: List[KafkaClusterConfig]


def convert_to_dict(obj: Any) -> Union[str, Dict]:
    if isinstance(
        obj,
        (
            ClusterMetadata,
            BrokerMetadata,
            TopicMetadata,
            PartitionMetadata,
            GroupMember,
            GroupMetadata,
            ConsumerGroupDescription,
            MemberDescription,
            MemberAssignment,
        ),
    ):
        result = {}
        for key, value in vars(obj).items():
            if value is not None and value != -1 and value != []:
                if isinstance(value, dict):
                    result[key] = {k: convert_to_dict(v) for k, v in value.items()}
                elif isinstance(value, list):
                    result[key] = [convert_to_dict(item) for item in value]
                else:
                    result[key] = convert_to_dict(value)
        return result
    if isinstance(obj, TopicPartition):
        return str(obj)
    if isinstance(obj, KafkaError):
        return str(obj)
    return obj


def format_list_consumer_group_errors(errors: Optional[List]) -> str:
    errors_text = ""
    if errors:
        if len(errors) > 1:
            errors_text = "# Some errors happened while listing consumer groups:\n\n"
        errors_text = errors_text + "\n\n".join(
            [f"## Error:\n{str(error)}" for error in errors]
        )

    return errors_text


class BaseKafkaTool(Tool):
    toolset: "KafkaToolset"

    def get_kafka_client(self, cluster_name: Optional[str]) -> AdminClient:
        """
        Retrieves the correct Kafka AdminClient based on the cluster name.
        """
        if len(self.toolset.clients) == 1:
            return next(
                iter(self.toolset.clients.values())
            )  # Return the only available client

        if not cluster_name:
            raise Exception("Missing cluster name to resolve Kafka client")

        if cluster_name in self.toolset.clients:
            return self.toolset.clients[cluster_name]

        raise Exception(
            f"Failed to resolve Kafka client. No matching cluster: {cluster_name}"
        )


class ListKafkaConsumers(BaseKafkaTool):
    def __init__(self, toolset: "KafkaToolset"):
        super().__init__(
            name="list_kafka_consumers",
            description="Lists all Kafka consumer groups in the cluster",
            parameters={
                "kafka_cluster_name": ToolParameter(
                    description="The name of the kafka cluster to investigate",
                    type="string",
                    required=True,
                ),
            },
            toolset=toolset,
        )

    def _invoke(self, params: Dict) -> str:
        try:
<<<<<<< HEAD
            kafka_cluster_name = params["kafka_cluster_name"]
=======
            kafka_cluster_name = get_param_or_raise(params, "kafka_cluster_name")
>>>>>>> c323ef7c
            client = self.get_kafka_client(kafka_cluster_name)
            if client is None:
                return "No admin_client on toolset. This toolset is misconfigured."

            futures = client.list_consumer_groups()
            list_groups_result: ListConsumerGroupsResult = futures.result()
            groups_text = ""
            if list_groups_result.valid and len(list_groups_result.valid) > 0:
                groups = []
                for group in list_groups_result.valid:
                    groups.append(
                        {
                            "group_id": group.group_id,
                            "is_simple_consumer_group": group.is_simple_consumer_group,
                            "state": str(group.state),
                            "type": str(group.type),
                        }
                    )
                groups_text = yaml.dump({"consumer_groups": groups})
            else:
                groups_text = "No consumer group was found"

            errors_text = format_list_consumer_group_errors(list_groups_result.errors)

            result_text = groups_text
            if errors_text:
                result_text = result_text + "\n\n" + errors_text
            return result_text
        except Exception as e:
            error_msg = f"Failed to list consumer groups: {str(e)}"
            logging.error(error_msg)
            return error_msg

    def get_parameterized_one_liner(self, params: Dict) -> str:
        return f"Listed all Kafka consumer groups in the cluster {params['kafka_cluster_name']}"


class DescribeConsumerGroup(BaseKafkaTool):
    def __init__(self, toolset: "KafkaToolset"):
        super().__init__(
            name="describe_consumer_group",
            description="Describes a specific Kafka consumer group",
            parameters={
                "kafka_cluster_name": ToolParameter(
                    description="The name of the kafka cluster to investigate",
                    type="string",
                    required=True,
                ),
                "group_id": ToolParameter(
                    description="The ID of the consumer group to describe",
                    type="string",
                    required=True,
                ),
            },
            toolset=toolset,
        )

    def _invoke(self, params: Dict) -> str:
        group_id = params["group_id"]
        kafka_cluster_name = params["kafka_cluster_name"]
        client = self.get_kafka_client(kafka_cluster_name)
        try:
<<<<<<< HEAD
=======
            kafka_cluster_name = get_param_or_raise(params, "kafka_cluster_name")
            client = self.get_kafka_client(kafka_cluster_name)
>>>>>>> c323ef7c
            if client is None:
                return "No admin_client on toolset. This toolset is misconfigured."

            futures = client.describe_consumer_groups([group_id])

            if futures.get(group_id):
                group_metadata = futures.get(group_id).result()
                return yaml.dump(convert_to_dict(group_metadata))
            else:
                return "Group not found"
        except Exception as e:
            error_msg = f"Failed to describe consumer group {group_id}: {str(e)}"
            logging.error(error_msg)
            return error_msg

    def get_parameterized_one_liner(self, params: Dict) -> str:
        return f"Described consumer group: {params['group_id']} in cluster {params['kafka_cluster_name']}"


class ListTopics(BaseKafkaTool):
    def __init__(self, toolset: "KafkaToolset"):
        super().__init__(
            name="list_topics",
            description="Lists all Kafka topics in the cluster",
            parameters={
                "kafka_cluster_name": ToolParameter(
                    description="The name of the kafka cluster to investigate",
                    type="string",
                    required=True,
                ),
            },
            toolset=toolset,
        )

    def _invoke(self, params: Dict) -> str:
        try:
<<<<<<< HEAD
            kafka_cluster_name = params["kafka_cluster_name"]
=======
            kafka_cluster_name = get_param_or_raise(params, "kafka_cluster_name")
>>>>>>> c323ef7c
            client = self.get_kafka_client(kafka_cluster_name)
            if client is None:
                return "No admin_client on toolset. This toolset is misconfigured."

            topics = client.list_topics()
            return yaml.dump(convert_to_dict(topics))
        except Exception as e:
            error_msg = f"Failed to list topics: {str(e)}"
            logging.error(error_msg)
            return error_msg

    def get_parameterized_one_liner(self, params: Dict) -> str:
        return f"Listed all Kafka topics in the cluster {params['kafka_cluster_name']}"


class DescribeTopic(BaseKafkaTool):
    def __init__(self, toolset: "KafkaToolset"):
        super().__init__(
            name="describe_topic",
            description="Describes details of a specific Kafka topic",
            parameters={
                "kafka_cluster_name": ToolParameter(
                    description="The name of the kafka cluster to investigate",
                    type="string",
                    required=True,
                ),
                "topic_name": ToolParameter(
                    description="The name of the topic to describe",
                    type="string",
                    required=True,
                ),
                "fetch_configuration": ToolParameter(
                    description="If true, also fetches the topic configuration. defaults to false",
                    type="boolean",
                    required=False,
                ),
            },
            toolset=toolset,
        )

    def _invoke(self, params: Dict) -> str:
        topic_name = params["topic_name"]
        kafka_cluster_name = params["kafka_cluster_name"]
        client = self.get_kafka_client(kafka_cluster_name)
        try:
<<<<<<< HEAD
=======
            kafka_cluster_name = get_param_or_raise(params, "kafka_cluster_name")
            client = self.get_kafka_client(kafka_cluster_name)
>>>>>>> c323ef7c
            if client is None:
                return "No admin_client on toolset. This toolset is misconfigured."
            config_future = None
            if str(params.get("fetch_configuration", False)).lower() == "true":
                resource = ConfigResource("topic", topic_name)
                configs = client.describe_configs([resource])
                config_future = next(iter(configs.values()))

            metadata = client.list_topics(topic_name).topics[topic_name]

            metadata = convert_to_dict(metadata)
            result: dict = {"metadata": metadata}

            if config_future:
                config = config_future.result()
                result["configuration"] = convert_to_dict(config)

            return yaml.dump(result)
        except Exception as e:
            error_msg = f"Failed to describe topic {topic_name}: {str(e)}"
            logging.error(error_msg, exc_info=True)
            return error_msg

    def get_parameterized_one_liner(self, params: Dict) -> str:
        return f"Described topic: {params['topic_name']} in cluster {params['kafka_cluster_name']}"


def group_has_topic(
    consumer_group_description: ConsumerGroupDescription, topic_name: str
):
    for member in consumer_group_description.members:
        if len(member.assignment.topic_partitions) > 0:
            member_topic_name = member.assignment.topic_partitions[0].topic
            if topic_name == member_topic_name:
                return True
    return False


class FindConsumerGroupsByTopic(BaseKafkaTool):
    def __init__(self, toolset: "KafkaToolset"):
        super().__init__(
            name="find_consumer_groups_by_topic",
            description="Finds all consumer groups consuming from a specific topic",
            parameters={
                "kafka_cluster_name": ToolParameter(
                    description="The name of the kafka cluster to investigate",
                    type="string",
                    required=True,
                ),
                "topic_name": ToolParameter(
                    description="The name of the topic to find consumers for",
                    type="string",
                    required=True,
                ),
            },
            toolset=toolset,
        )

    def _invoke(self, params: Dict) -> str:
        topic_name = params["topic_name"]
        kafka_cluster_name = params["kafka_cluster_name"]
        client = self.get_kafka_client(kafka_cluster_name)
        try:
<<<<<<< HEAD
=======
            kafka_cluster_name = get_param_or_raise(params, "kafka_cluster_name")
            client = self.get_kafka_client(kafka_cluster_name)
>>>>>>> c323ef7c
            if client is None:
                return "No admin_client on toolset. This toolset is misconfigured."

            groups_future = client.list_consumer_groups()
            groups: ListConsumerGroupsResult = groups_future.result()

            consumer_groups = []
            group_ids_to_evaluate = []
            if groups.valid:
                group_ids_to_evaluate = group_ids_to_evaluate + [
                    group.group_id for group in groups.valid
                ]

            if len(group_ids_to_evaluate) > 0:
                consumer_groups_futures = client.describe_consumer_groups(
                    group_ids_to_evaluate
                )

                for (
                    group_id,
                    consumer_group_description_future,
                ) in consumer_groups_futures.items():
                    consumer_group_description = (
                        consumer_group_description_future.result()
                    )
                    if group_has_topic(consumer_group_description, topic_name):
                        consumer_groups.append(
                            convert_to_dict(consumer_group_description)
                        )

            errors_text = format_list_consumer_group_errors(groups.errors)

            result_text = None
            if len(consumer_groups) > 0:
                result_text = yaml.dump(consumer_groups)
            else:
                result_text = f"No consumer group were found for topic {topic_name}"

            if errors_text:
                result_text = result_text + "\n\n" + errors_text

            return result_text
        except Exception as e:
            error_msg = (
                f"Failed to find consumer groups for topic {topic_name}: {str(e)}"
            )
            logging.error(error_msg)
            return error_msg

    def get_parameterized_one_liner(self, params: Dict) -> str:
        return f"Found consumer groups for topic: {params['topic_name']} in cluster {params['kafka_cluster_name']}"


class ListKafkaClusters(BaseKafkaTool):
    def __init__(self, toolset: "KafkaToolset"):
        super().__init__(
            name="list_kafka_clusters",
            description="Lists all available Kafka clusters configured in HolmesGPT",
            parameters={},
            toolset=toolset,
        )

    def _invoke(self, params: Dict) -> str:
        cluster_names = list(self.toolset.clients.keys())
        return "Available Kafka Clusters:\n" + "\n".join(cluster_names)

    def get_parameterized_one_liner(self, params: Dict) -> str:
        return "Listed all available Kafka clusters"


class KafkaToolset(Toolset):
    model_config = ConfigDict(arbitrary_types_allowed=True)
    clients: Dict[str, AdminClient] = {}

    def __init__(self):
        super().__init__(
            name="kafka/admin",
            description="Fetches metadata from multiple Kafka clusters",
            prerequisites=[CallablePrerequisite(callable=self.prerequisites_callable)],
            docs_url="https://docs.robusta.dev/master/configuration/holmesgpt/toolsets/kafka.html",
            icon_url="https://encrypted-tbn0.gstatic.com/images?q=tbn:ANd9GcT-cR1JrBgJxB_SPVKUIRwtiHnR8qBvLeHXjQ&s",
            tags=[ToolsetTag.CORE],
            tools=[
                ListKafkaClusters(self),
                ListKafkaConsumers(self),
                DescribeConsumerGroup(self),
                ListTopics(self),
                DescribeTopic(self),
                FindConsumerGroupsByTopic(self),
            ],
        )

    def prerequisites_callable(self, config: Dict[str, Any]) -> bool:
        if not config:
            return False

        try:
            kafka_config = KafkaConfig(**config)

            for cluster in kafka_config.kafka_clusters:
                try:
                    logging.info(f"Setting up Kafka client for cluster: {cluster.name}")
                    admin_config = {
                        "bootstrap.servers": cluster.kafka_broker,
                        "client.id": cluster.kafka_client_id,
                    }

                    if cluster.kafka_security_protocol:
                        admin_config["security.protocol"] = (
                            cluster.kafka_security_protocol
                        )
                    if cluster.kafka_sasl_mechanism:
                        admin_config["sasl.mechanisms"] = cluster.kafka_sasl_mechanism
                    if cluster.kafka_username and cluster.kafka_password:
                        admin_config["sasl.username"] = cluster.kafka_username
                        admin_config["sasl.password"] = cluster.kafka_password

                    client = AdminClient(admin_config)
                    self.clients[cluster.name] = client  # Store in dictionary
                except Exception as e:
                    logging.error(
                        f"Failed to set up Kafka client for {cluster.name}: {str(e)}"
                    )

            return len(self.clients) > 0
        except Exception:
            logging.exception("Failed to set up Kafka toolset")
            return False

    def get_example_config(self) -> Dict[str, Any]:
        example_config = KafkaConfig(
            kafka_clusters=[
                KafkaClusterConfig(
                    name="us-west-kafka",
                    kafka_broker="broker1.example.com:9092,broker2.example.com:9092",
                    kafka_security_protocol="SASL_SSL",
                    kafka_sasl_mechanism="PLAIN",
                    kafka_username="{{ env.KAFKA_USERNAME }}",
                    kafka_password="{{ env.KAFKA_PASSWORD }}",
                ),
                KafkaClusterConfig(
                    name="eu-central-kafka",
                    kafka_broker="broker3.example.com:9092",
                    kafka_security_protocol="SSL",
                ),
            ]
        )
        return example_config.model_dump()<|MERGE_RESOLUTION|>--- conflicted
+++ resolved
@@ -126,11 +126,7 @@
 
     def _invoke(self, params: Dict) -> str:
         try:
-<<<<<<< HEAD
-            kafka_cluster_name = params["kafka_cluster_name"]
-=======
             kafka_cluster_name = get_param_or_raise(params, "kafka_cluster_name")
->>>>>>> c323ef7c
             client = self.get_kafka_client(kafka_cluster_name)
             if client is None:
                 return "No admin_client on toolset. This toolset is misconfigured."
@@ -193,11 +189,8 @@
         kafka_cluster_name = params["kafka_cluster_name"]
         client = self.get_kafka_client(kafka_cluster_name)
         try:
-<<<<<<< HEAD
-=======
             kafka_cluster_name = get_param_or_raise(params, "kafka_cluster_name")
             client = self.get_kafka_client(kafka_cluster_name)
->>>>>>> c323ef7c
             if client is None:
                 return "No admin_client on toolset. This toolset is misconfigured."
 
@@ -234,11 +227,7 @@
 
     def _invoke(self, params: Dict) -> str:
         try:
-<<<<<<< HEAD
-            kafka_cluster_name = params["kafka_cluster_name"]
-=======
             kafka_cluster_name = get_param_or_raise(params, "kafka_cluster_name")
->>>>>>> c323ef7c
             client = self.get_kafka_client(kafka_cluster_name)
             if client is None:
                 return "No admin_client on toolset. This toolset is misconfigured."
@@ -284,11 +273,8 @@
         kafka_cluster_name = params["kafka_cluster_name"]
         client = self.get_kafka_client(kafka_cluster_name)
         try:
-<<<<<<< HEAD
-=======
             kafka_cluster_name = get_param_or_raise(params, "kafka_cluster_name")
             client = self.get_kafka_client(kafka_cluster_name)
->>>>>>> c323ef7c
             if client is None:
                 return "No admin_client on toolset. This toolset is misconfigured."
             config_future = None
@@ -352,11 +338,8 @@
         kafka_cluster_name = params["kafka_cluster_name"]
         client = self.get_kafka_client(kafka_cluster_name)
         try:
-<<<<<<< HEAD
-=======
             kafka_cluster_name = get_param_or_raise(params, "kafka_cluster_name")
             client = self.get_kafka_client(kafka_cluster_name)
->>>>>>> c323ef7c
             if client is None:
                 return "No admin_client on toolset. This toolset is misconfigured."
 
