import re
import os
import logging

<<<<<<< HEAD
from typing import Any
from holmes.core.tools import Tool, ToolParameter, Toolset, ToolsetCommandPrerequisite, ToolsetTag
=======
from typing import Any, Optional, Tuple

from requests import RequestException, Timeout
from holmes.core.tools import Tool, ToolParameter, Toolset, ToolsetTag
>>>>>>> 40bc0c06
from markdownify import markdownify
from bs4 import BeautifulSoup

import requests

# TODO: change and make it holmes
INTERNET_TOOLSET_USER_AGENT = os.environ.get(
    "INTERNET_TOOLSET_USER_AGENT",
    "Mozilla/5.0 (X11; Linux x86_64; rv:128.0; holmesgpt;) Gecko/20100101 Firefox/128.0",
)
INTERNET_TOOLSET_TIMEOUT_SECONDS = int(
    os.environ.get("INTERNET_TOOLSET_TIMEOUT_SECONDS", "60")
)

SELECTORS_TO_REMOVE = [
    "script",
    "style",
    "meta",
    "link",
    "noscript",
    "header",
    "footer",
    "nav",
    "iframe",
    "svg",
    "img",
    "button",
    "menu",
    "sidebar",
    "aside",
    ".header" ".footer" ".navigation",
    ".nav",
    ".menu",
    ".sidebar",
    ".ad",
    ".advertisement",
    ".social",
    ".popup",
    ".modal",
    ".banner",
    ".cookie-notice",
    ".social-share",
    ".related-articles",
    ".recommended",
    "#header" "#footer" "#navigation",
    "#nav",
    "#menu",
    "#sidebar",
    "#ad",
    "#advertisement",
    "#social",
    "#popup",
    "#modal",
    "#banner",
    "#cookie-notice",
    "#social-share",
    "#related-articles",
    "#recommended",
]


def scrape(url) -> Tuple[Optional[str], Optional[str]]:
    response = None
    content = None
    mime_type = None
    try:
        response = requests.get(
            url,
            headers={"User-Agent": INTERNET_TOOLSET_USER_AGENT},
            timeout=INTERNET_TOOLSET_TIMEOUT_SECONDS,
        )
        response.raise_for_status()
    except Timeout:
        logging.error(
            f"Failed to load {url}. Timeout after {INTERNET_TOOLSET_TIMEOUT_SECONDS} seconds",
            exc_info=True,
        )
    except RequestException as e:
        logging.error(f"Failed to load {url}: {str(e)}", exc_info=True)
        return None, None

    if response:
        content = response.text
        try:
            content_type = response.headers["content-type"]
            if content_type:
                mime_type = content_type.split(";")[0]
        except Exception:
            logging.info(
                f"Failed to parse content type from headers {response.headers}"
            )

    return (content, mime_type)


def cleanup(soup: BeautifulSoup):
    """Remove all elements that are irrelevant to the textual representation of a web page.
    This includes images, extra data, even links as there is no intention to navigate from that page.
    """

    for selector in SELECTORS_TO_REMOVE:
        for element in soup.select(selector):
            element.decompose()

    for tag in soup.find_all(True):
        for attr in list(tag.attrs):
            if attr != "href":
                tag.attrs.pop(attr, None)

    return soup


def html_to_markdown(page_source: str):
    soup = BeautifulSoup(page_source, "html.parser")
    soup = cleanup(soup)
    page_source = str(soup)

    try:
        md = markdownify(page_source)
    except OSError as e:
        logging.error(
            f"There was an error in converting the HTML to markdown. Falling back to returning the raw HTML. Error: {str(e)}"
        )
        return page_source

    md = re.sub(r"</div>", "      ", md)
    md = re.sub(r"<div>", "     ", md)

    md = re.sub(r"\n\s*\n", "\n\n", md)

    return md


def looks_like_html(content):
    """
    Check if the content looks like HTML.
    """
    if isinstance(content, str):
        # Check for common HTML tags
        html_patterns = [r"<!DOCTYPE\s+html", r"<html", r"<head", r"<body"]
        return any(
            re.search(pattern, content, re.IGNORECASE) for pattern in html_patterns
        )
    return False


class FetchWebpage(Tool):
    def __init__(self):
        super().__init__(
            name="fetch_webpage",
            description="Fetch a webpage. Use this to fetch runbooks if they are present before starting your investigation (if no other tool like confluence is more appropriate)",
            parameters={
                "url": ToolParameter(
                    description="The URL to fetch",
                    type="string",
                    required=True,
                )
            },
        )

    def invoke(self, params: Any) -> str:
        url: str = params["url"]
        content, mime_type = scrape(url)

        if not content:
            logging.error(f"Failed to retrieve content from {url}")
            return ""

        # Check if the content is HTML based on MIME type or content
        if (mime_type and mime_type.startswith("text/html")) or (
            mime_type is None and looks_like_html(content)
        ):
            content = html_to_markdown(content)

        return content

    def get_parameterized_one_liner(self, params) -> str:
        url: str = params["url"]
        return f"fetched webpage {url}"


class InternetToolset(Toolset):
    def __init__(self):
        super().__init__(
            name="internet",
            description="Fetch webpages",
            icon_url="https://platform.robusta.dev/demos/internet-access.svg",
            prerequisites=[],
            tools=[FetchWebpage()],
<<<<<<< HEAD
            tags=[ToolsetTag.CORE]
=======
            tags=[
                ToolsetTag.CORE,
            ],
            is_default=True,
>>>>>>> 40bc0c06
        )<|MERGE_RESOLUTION|>--- conflicted
+++ resolved
@@ -2,15 +2,10 @@
 import os
 import logging
 
-<<<<<<< HEAD
-from typing import Any
-from holmes.core.tools import Tool, ToolParameter, Toolset, ToolsetCommandPrerequisite, ToolsetTag
-=======
 from typing import Any, Optional, Tuple
 
 from requests import RequestException, Timeout
 from holmes.core.tools import Tool, ToolParameter, Toolset, ToolsetTag
->>>>>>> 40bc0c06
 from markdownify import markdownify
 from bs4 import BeautifulSoup
 
@@ -200,12 +195,8 @@
             icon_url="https://platform.robusta.dev/demos/internet-access.svg",
             prerequisites=[],
             tools=[FetchWebpage()],
-<<<<<<< HEAD
-            tags=[ToolsetTag.CORE]
-=======
             tags=[
                 ToolsetTag.CORE,
             ],
             is_default=True,
->>>>>>> 40bc0c06
         )