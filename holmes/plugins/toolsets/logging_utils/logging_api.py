--- conflicted
+++ resolved
@@ -1,10 +1,7 @@
 from abc import ABC, abstractmethod
 from datetime import datetime, timedelta
 import logging
-<<<<<<< HEAD
 import os
-=======
->>>>>>> a7f835e1
 from typing import Optional, Set
 from enum import Enum
 
@@ -21,15 +18,11 @@
 # Default values for log fetching
 DEFAULT_LOG_LIMIT = 100
 SECONDS_PER_DAY = 24 * 60 * 60
-<<<<<<< HEAD
-
-# This will be updated at runtime from Config if user provides --since or lookback_period
+
+# the environment variable will be updated at runtime from Config if user provides --since
 DEFAULT_TIME_SPAN_SECONDS = int(
     os.environ.get("HOLMES_DEFAULT_TIME_SPAN_SECONDS", str(7 * SECONDS_PER_DAY))
 )
-=======
-DEFAULT_TIME_SPAN_SECONDS = 7 * SECONDS_PER_DAY  # 1 week in seconds
->>>>>>> a7f835e1
 
 POD_LOGGING_TOOL_NAME = "fetch_pod_logs"
 
