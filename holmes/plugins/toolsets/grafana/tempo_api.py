--- conflicted
+++ resolved
@@ -90,53 +90,6 @@
     return data
 
 
-def query_tempo_traces(
-    grafana_url: str,
-    api_key: str,
-    tempo_datasource_id: str,
-    tempo_query: str,
-    start: int,
-    end: int,
-    limit: int = 50,
-) -> List[Dict]:
-    """
-    Query Tempo using a custom query string.
-
-    Args:
-        grafana_url: The Grafana instance URL.
-        api_key: The API key for authentication.
-        tempo_datasource_id: The ID of the Tempo datasource.
-        tempo_query: The Tempo query string.
-        start: Start of the time range (epoch in seconds).
-        end: End of the time range (epoch in seconds).
-        limit: Maximum number of traces to return.
-
-    Returns:
-        List of trace results.
-    """
-    query_url = f"{grafana_url}/api/datasources/proxy/{tempo_datasource_id}/api/search"
-
-    headers = {
-        "Authorization": f"Bearer {api_key}",
-        "Content-Type": "application/json",
-    }
-
-    query_params = {
-        "q": tempo_query,  # ✅ Correct key for Tempo queries
-        "start": str(start),  # Convert seconds to nanoseconds
-        "end": str(end),  # Convert seconds to nanoseconds
-        "limit": str(limit),
-    }
-
-    try:
-        response = requests.get(query_url, headers=headers, params=query_params)
-        response.raise_for_status()  # Raise error for HTTP failure responses
-        return response.json()
-    except requests.exceptions.RequestException as e:
-        print(f"Error querying Tempo: {e}")
-        return []
-
-
 def query_tempo_trace_by_id(
     grafana_url: str,
     api_key: str,
@@ -184,7 +137,6 @@
     except requests.exceptions.RequestException as e:
         raise Exception(
             f"Failed to retrieve trace by ID after retries: {e} \n for URL: {url}"
-<<<<<<< HEAD
         )
 
 
@@ -257,7 +209,4 @@
     if root_span:
         result["total_elapsed_time_ms"] = root_span["elapsed_time_ms"]
 
-    return result
-=======
-        )
->>>>>>> c323ef7c
+    return result