import os
from typing import Any, Dict, Tuple, cast, List

import yaml  # type: ignore

from holmes.common.env_vars import load_bool
from holmes.core.tools import (
    StructuredToolResult,
    Tool,
    ToolParameter,
    ToolResultStatus,
)
from holmes.plugins.toolsets.grafana.base_grafana_toolset import BaseGrafanaToolset
from holmes.plugins.toolsets.grafana.common import (
    GrafanaTempoConfig,
)
from holmes.plugins.toolsets.grafana.grafana_tempo_api import GrafanaTempoAPI
from holmes.plugins.toolsets.logging_utils.logging_api import (
    DEFAULT_TIME_SPAN_SECONDS,
)
from holmes.plugins.toolsets.utils import (
    toolset_name_for_one_liner,
    process_timestamps_to_int,
)

TEMPO_LABELS_ADD_PREFIX = load_bool("TEMPO_LABELS_ADD_PREFIX", True)
TEMPO_API_USE_POST = False  # Use GET method for direct API mapping

ONE_HOUR_IN_SECONDS = 3600
DEFAULT_TRACES_TIME_SPAN_SECONDS = DEFAULT_TIME_SPAN_SECONDS  # 7 days
DEFAULT_TAGS_TIME_SPAN_SECONDS = 8 * ONE_HOUR_IN_SECONDS  # 8 hours


class BaseGrafanaTempoToolset(BaseGrafanaToolset):
    config_class = GrafanaTempoConfig

    def get_example_config(self):
        example_config = GrafanaTempoConfig(
            api_key="YOUR API KEY",
            url="YOUR GRAFANA URL",
            grafana_datasource_uid="<UID of the tempo datasource to use>",
        )
        return example_config.model_dump()

    @property
    def grafana_config(self) -> GrafanaTempoConfig:
        return cast(GrafanaTempoConfig, self._grafana_config)

    def prerequisites_callable(self, config: dict[str, Any]) -> Tuple[bool, str]:
        """Check Tempo connectivity using the echo endpoint."""
        # First call parent to validate config
        success, msg = super().prerequisites_callable(config)
        if not success:
            return success, msg

        # Then check Tempo-specific echo endpoint
        try:
            api = GrafanaTempoAPI(self.grafana_config, use_post=TEMPO_API_USE_POST)
            if api.query_echo_endpoint():
                return True, "Successfully connected to Tempo"
            else:
                return False, "Failed to connect to Tempo echo endpoint"
        except Exception as e:
            return False, f"Failed to connect to Tempo: {str(e)}"

    def build_k8s_filters(
        self, params: Dict[str, Any], use_exact_match: bool
    ) -> List[str]:
        """Build TraceQL filters for k8s parameters.

        Args:
            params: Dictionary containing k8s parameters
            use_exact_match: If True, uses exact match (=), if False uses regex match (=~)

        Returns:
            List of TraceQL filter strings
        """
        prefix = ""
        if TEMPO_LABELS_ADD_PREFIX:
            prefix = "resource."

        filters = []
        labels = self.grafana_config.labels

        # Define parameter mappings: (param_name, label_attribute)
        parameter_mappings = [
            ("service_name", "service"),
            ("pod_name", "pod"),
            ("namespace_name", "namespace"),
            ("deployment_name", "deployment"),
            ("node_name", "node"),
        ]

        for param_name, label_attr in parameter_mappings:
            value = params.get(param_name)
            if value:
                # Get the label from the config
                label = getattr(labels, label_attr)

                # Build the filter based on match type
                if use_exact_match:
                    # Escape double quotes in the value for exact match
                    escaped_value = value.replace('"', '\\"')
                    filters.append(f'{prefix}{label}="{escaped_value}"')
                else:
                    # For partial match, use simple substring matching
                    # Don't escape anything - let Tempo handle the regex
                    filters.append(f'{prefix}{label}=~".*{value}.*"')

        return filters


def validate_params(params: Dict[str, Any], expected_params: List[str]):
    for param in expected_params:
        if param in params and params[param] not in (None, "", [], {}):
            return None

    return f"At least one of the following argument is expected but none were set: {expected_params}"


<<<<<<< HEAD
# class GetTempoTraces(Tool):
#     def __init__(self, toolset: BaseGrafanaTempoToolset):
#         super().__init__(
#             name="fetch_tempo_traces",
#             description="""Lists Tempo traces. At least one of `service_name`, `pod_name` or `deployment_name` argument is required.""",
#             parameters={
#                 "min_duration": ToolParameter(
#                     description="The minimum duration of traces to fetch, e.g., '5s' for 5 seconds.",
#                     type="string",
#                     required=True,
#                 ),
#                 "service_name": ToolParameter(
#                     description="Filter traces by service name",
#                     type="string",
#                     required=False,
#                 ),
#                 "pod_name": ToolParameter(
#                     description="Filter traces by pod name",
#                     type="string",
#                     required=False,
#                 ),
#                 "namespace_name": ToolParameter(
#                     description="Filter traces by namespace",
#                     type="string",
#                     required=False,
#                 ),
#                 "deployment_name": ToolParameter(
#                     description="Filter traces by deployment name",
#                     type="string",
#                     required=False,
#                 ),
#                 "node_name": ToolParameter(
#                     description="Filter traces by node",
#                     type="string",
#                     required=False,
#                 ),
#                 "start_datetime": ToolParameter(
#                     description=f"The beginning time boundary for the trace search period. String in RFC3339 format. If a negative integer, the number of seconds relative to the end_timestamp. Defaults to -{DEFAULT_TRACES_TIME_SPAN_SECONDS}",
#                     type="string",
#                     required=False,
#                 ),
#                 "end_datetime": ToolParameter(
#                     description="The ending time boundary for the trace search period. String in RFC3339 format. Defaults to NOW().",
#                     type="string",
#                     required=False,
#                 ),
#                 "limit": ToolParameter(
#                     description="Maximum number of traces to return. Defaults to 50",
#                     type="string",
#                     required=False,
#                 ),
#                 "sort": ToolParameter(
#                     description="One of 'descending', 'ascending' or 'none' for no sorting. Defaults to descending",
#                     type="string",
#                     required=False,
#                 ),
#             },
#         )
#         self._toolset = toolset
#
#     def _invoke(self, params: Dict) -> StructuredToolResult:
#         # Create API instance
#         api = GrafanaTempoAPI(self._toolset.grafana_config, use_post=TEMPO_API_USE_POST)
#
#         invalid_params_error = validate_params(
#             params, ["service_name", "pod_name", "deployment_name"]
#         )
#         if invalid_params_error:
#             return StructuredToolResult(
#                 status=ToolResultStatus.ERROR,
#                 error=invalid_params_error,
#                 params=params,
#             )
#
#         start, end = process_timestamps_to_int(
#             params.get("start_datetime"),
#             params.get("end_datetime"),
#             default_time_span_seconds=DEFAULT_TRACES_TIME_SPAN_SECONDS,
#         )
#
#         filters = self._toolset.build_k8s_filters(params, use_exact_match=True)
#
#         filters.append(f'duration>{get_param_or_raise(params, "min_duration")}')
#
#         query = " && ".join(filters)
#         query = f"{{{query}}}"
#
#         traces = api.search_traces_by_query(
#             q=query,
#             start=start,
#             end=end,
#             limit=params.get("limit", 50),
#         )
#         return StructuredToolResult(
#             status=ToolResultStatus.SUCCESS,
#             data=format_traces_list(traces),
#             params=params,
#             invocation=query,
#         )
#
#     def get_parameterized_one_liner(self, params: Dict) -> str:
#         return f"{toolset_name_for_one_liner(self._toolset.name)}: Fetched Tempo Traces (min_duration={params.get('min_duration')})"


# class GetTempoTags(Tool):
#     def __init__(self, toolset: BaseGrafanaTempoToolset):
#         super().__init__(
#             name="fetch_tempo_tags",
#             description="List the tags available in Tempo",
#             parameters={
#                 "start_datetime": ToolParameter(
#                     description=f"The beginning time boundary for the search period. String in RFC3339 format. If a negative integer, the number of seconds relative to the end_timestamp. Defaults to -{DEFAULT_TAGS_TIME_SPAN_SECONDS}",
#                     type="string",
#                     required=False,
#                 ),
#                 "end_datetime": ToolParameter(
#                     description="The ending time boundary for the search period. String in RFC3339 format. Defaults to NOW().",
#                     type="string",
#                     required=False,
#                 ),
#             },
#         )
#         self._toolset = toolset
#
#     def _invoke(self, params: Dict) -> StructuredToolResult:
#         # Create API instance
#         api = GrafanaTempoAPI(self._toolset.grafana_config, use_post=TEMPO_API_USE_POST)
#
#         start, end = process_timestamps_to_int(
#             start=params.get("start_datetime"),
#             end=params.get("end_datetime"),
#             default_time_span_seconds=DEFAULT_TAGS_TIME_SPAN_SECONDS,
#         )
#
#         try:
#             data = api.search_tag_names_v2(start=start, end=end)
#             return StructuredToolResult(
#                 status=ToolResultStatus.SUCCESS,
#                 data=yaml.dump(data.get("scopes")),
#                 params=params,
#             )
#         except Exception as e:
#             return StructuredToolResult(
#                 status=ToolResultStatus.ERROR,
#                 error=f"Failed to retrieve tags: {str(e)}",
#                 params=params,
#             )
#
#     def get_parameterized_one_liner(self, params: Dict) -> str:
#         return f"{toolset_name_for_one_liner(self._toolset.name)}: Fetched Tempo tags"
#


# class GetTempoTraceById(Tool):
#     def __init__(self, toolset: BaseGrafanaTempoToolset):
#         super().__init__(
#             name="fetch_tempo_trace_by_id",
#             description="""Retrieves detailed information about a Tempo trace using its trace ID. Use this to investigate a trace.""",
#             parameters={
#                 "trace_id": ToolParameter(
#                     description="The unique trace ID to fetch.",
#                     type="string",
#                     required=True,
#                 ),
#             },
#         )
#         self._toolset = toolset
#
#     def _invoke(self, params: Dict) -> StructuredToolResult:
#         # Create API instance
#         api = GrafanaTempoAPI(self._toolset.grafana_config, use_post=TEMPO_API_USE_POST)
#
#         labels_mapping = self._toolset.grafana_config.labels
#         labels = list(labels_mapping.model_dump().values())
#
#         # Get raw trace data
#         trace_data = api.query_trace_by_id_v2(
#             trace_id=get_param_or_raise(params, "trace_id")
#         )
#
#         # Process the trace data (new API returns raw data)
#         formatted_trace = process_trace(trace_data, labels)
#
#         return StructuredToolResult(
#             status=ToolResultStatus.SUCCESS,
#             data=formatted_trace,
#             params=params,
#         )
#
#     def get_parameterized_one_liner(self, params: Dict) -> str:
#         return f"{toolset_name_for_one_liner(self._toolset.name)}: Fetched Tempo Trace (trace_id={params.get('trace_id')})"
#
=======
class GetTempoTraces(Tool):
    def __init__(self, toolset: BaseGrafanaTempoToolset):
        super().__init__(
            name="fetch_tempo_traces",
            description="""Lists Tempo traces. At least one of `service_name`, `pod_name` or `deployment_name` argument is required.""",
            parameters={
                "min_duration": ToolParameter(
                    description="The minimum duration of traces to fetch, e.g., '5s' for 5 seconds.",
                    type="string",
                    required=True,
                ),
                "service_name": ToolParameter(
                    description="Filter traces by service name",
                    type="string",
                    required=False,
                ),
                "pod_name": ToolParameter(
                    description="Filter traces by pod name",
                    type="string",
                    required=False,
                ),
                "namespace_name": ToolParameter(
                    description="Filter traces by namespace",
                    type="string",
                    required=False,
                ),
                "deployment_name": ToolParameter(
                    description="Filter traces by deployment name",
                    type="string",
                    required=False,
                ),
                "node_name": ToolParameter(
                    description="Filter traces by node",
                    type="string",
                    required=False,
                ),
                "start_datetime": ToolParameter(
                    description=f"The beginning time boundary for the trace search period. String in RFC3339 format. If a negative integer, the number of seconds relative to the end_timestamp. Defaults to -{DEFAULT_TRACES_TIME_SPAN_SECONDS}",
                    type="string",
                    required=False,
                ),
                "end_datetime": ToolParameter(
                    description="The ending time boundary for the trace search period. String in RFC3339 format. Defaults to NOW().",
                    type="string",
                    required=False,
                ),
                "limit": ToolParameter(
                    description="Maximum number of traces to return. Defaults to 50",
                    type="string",
                    required=False,
                ),
                "sort": ToolParameter(
                    description="One of 'descending', 'ascending' or 'none' for no sorting. Defaults to descending",
                    type="string",
                    required=False,
                ),
            },
        )
        self._toolset = toolset

    def _invoke(
        self, params: dict, user_approved: bool = False
    ) -> StructuredToolResult:
        api_key = self._toolset.grafana_config.api_key
        headers = self._toolset.grafana_config.headers

        invalid_params_error = validate_params(
            params, ["service_name", "pod_name", "deployment_name"]
        )
        if invalid_params_error:
            return StructuredToolResult(
                status=ToolResultStatus.ERROR,
                error=invalid_params_error,
                params=params,
            )

        start, end = process_timestamps_to_int(
            params.get("start_datetime"),
            params.get("end_datetime"),
            default_time_span_seconds=DEFAULT_TRACES_TIME_SPAN_SECONDS,
        )

        filters = self._toolset.build_k8s_filters(params, use_exact_match=True)

        filters.append(f'duration>{get_param_or_raise(params, "min_duration")}')

        query = " && ".join(filters)
        query = f"{{{query}}}"

        base_url = get_base_url(self._toolset.grafana_config)
        traces = query_tempo_traces(
            base_url=base_url,
            api_key=api_key,
            headers=headers,
            query=query,
            start=start,
            end=end,
            limit=params.get("limit", 50),
        )
        return StructuredToolResult(
            status=ToolResultStatus.SUCCESS,
            data=format_traces_list(traces),
            params=params,
            invocation=query,
        )

    def get_parameterized_one_liner(self, params: Dict) -> str:
        return f"{toolset_name_for_one_liner(self._toolset.name)}: Fetched Tempo Traces (min_duration={params.get('min_duration')})"


class GetTempoTags(Tool):
    def __init__(self, toolset: BaseGrafanaTempoToolset):
        super().__init__(
            name="fetch_tempo_tags",
            description="List the tags available in Tempo",
            parameters={
                "start_datetime": ToolParameter(
                    description=f"The beginning time boundary for the search period. String in RFC3339 format. If a negative integer, the number of seconds relative to the end_timestamp. Defaults to -{DEFAULT_TAGS_TIME_SPAN_SECONDS}",
                    type="string",
                    required=False,
                ),
                "end_datetime": ToolParameter(
                    description="The ending time boundary for the search period. String in RFC3339 format. Defaults to NOW().",
                    type="string",
                    required=False,
                ),
            },
        )
        self._toolset = toolset

    def _invoke(
        self, params: dict, user_approved: bool = False
    ) -> StructuredToolResult:
        api_key = self._toolset.grafana_config.api_key
        headers = self._toolset.grafana_config.headers
        start, end = process_timestamps_to_int(
            start=params.get("start_datetime"),
            end=params.get("end_datetime"),
            default_time_span_seconds=DEFAULT_TAGS_TIME_SPAN_SECONDS,
        )

        base_url = get_base_url(self._toolset.grafana_config)
        url = f"{base_url}/api/v2/search/tags?start={start}&end={end}"

        try:
            response = requests.get(
                url,
                headers=build_headers(api_key=api_key, additional_headers=headers),
                timeout=60,
            )
            response.raise_for_status()  # Raise an error for non-2xx responses
            data = response.json()
            return StructuredToolResult(
                status=ToolResultStatus.SUCCESS,
                data=yaml.dump(data.get("scopes")),
                params=params,
            )
        except requests.exceptions.RequestException as e:
            raise Exception(f"Failed to retrieve tags: {e} \n for URL: {url}")

    def get_parameterized_one_liner(self, params: Dict) -> str:
        return f"{toolset_name_for_one_liner(self._toolset.name)}: Fetched Tempo tags"


class GetTempoTraceById(Tool):
    def __init__(self, toolset: BaseGrafanaTempoToolset):
        super().__init__(
            name="fetch_tempo_trace_by_id",
            description="""Retrieves detailed information about a Tempo trace using its trace ID. Use this to investigate a trace.""",
            parameters={
                "trace_id": ToolParameter(
                    description="The unique trace ID to fetch.",
                    type="string",
                    required=True,
                ),
            },
        )
        self._toolset = toolset

    def _invoke(
        self, params: dict, user_approved: bool = False
    ) -> StructuredToolResult:
        labels_mapping = self._toolset.grafana_config.labels
        labels = list(labels_mapping.model_dump().values())

        base_url = get_base_url(self._toolset.grafana_config)
        trace_data = query_tempo_trace_by_id(
            base_url=base_url,
            api_key=self._toolset.grafana_config.api_key,
            headers=self._toolset.grafana_config.headers,
            trace_id=get_param_or_raise(params, "trace_id"),
            key_labels=labels,
        )
        return StructuredToolResult(
            status=ToolResultStatus.SUCCESS,
            data=trace_data,
            params=params,
        )

    def get_parameterized_one_liner(self, params: Dict) -> str:
        return f"{toolset_name_for_one_liner(self._toolset.name)}: Fetched Tempo Trace (trace_id={params.get('trace_id')})"
>>>>>>> 1c3ec525


class FetchTracesSimpleComparison(Tool):
    def __init__(self, toolset: BaseGrafanaTempoToolset):
        super().__init__(
            name="fetch_tempo_traces_comparative_sample",
            description="""Fetches statistics and representative samples of fast, slow, and typical traces for performance analysis. Requires either a `base_query` OR at least one of `service_name`, `pod_name`, `namespace_name`, `deployment_name`, `node_name`.

Important: call this tool first when investigating performance issues via traces. This tool provides comprehensive analysis for identifying patterns.

Examples:
- For service latency: service_name="payment" (matches "payment-service" too)
- For namespace issues: namespace_name="production"
- Combined: service_name="auth", namespace_name="staging\"""",
            parameters={
                "service_name": ToolParameter(
                    description="Service to analyze (partial match supported)",
                    type="string",
                    required=False,
                ),
                "pod_name": ToolParameter(
                    description="Filter traces by pod name (partial match supported)",
                    type="string",
                    required=False,
                ),
                "namespace_name": ToolParameter(
                    description="Kubernetes namespace to filter traces",
                    type="string",
                    required=False,
                ),
                "deployment_name": ToolParameter(
                    description="Filter traces by deployment name (partial match supported)",
                    type="string",
                    required=False,
                ),
                "node_name": ToolParameter(
                    description="Filter traces by node name",
                    type="string",
                    required=False,
                ),
                "base_query": ToolParameter(
                    description="Custom TraceQL filter",
                    type="string",
                    required=False,
                ),
                "sample_count": ToolParameter(
                    description="Number of traces to fetch from each category (fastest/slowest). Default 3",
                    type="integer",
                    required=False,
                ),
                "start_datetime": ToolParameter(
                    description=f"The beginning time boundary for the trace search period. String in RFC3339 format. If a negative integer, the number of seconds relative to the end_timestamp. Defaults to -{DEFAULT_TRACES_TIME_SPAN_SECONDS}",
                    type="string",
                    required=False,
                ),
                "end_datetime": ToolParameter(
                    description="The ending time boundary for the trace search period. String in RFC3339 format. Defaults to NOW().",
                    type="string",
                    required=False,
                ),
            },
        )
        self._toolset = toolset

    def _invoke(
        self, params: dict, user_approved: bool = False
    ) -> StructuredToolResult:
        try:
            # Build query
            if params.get("base_query"):
                base_query = params["base_query"]
            else:
                # Use the shared utility with partial matching (regex)
                filters = self._toolset.build_k8s_filters(params, use_exact_match=False)

                # Validate that at least one parameter was provided
                invalid_params_error = validate_params(
                    params,
                    [
                        "service_name",
                        "pod_name",
                        "namespace_name",
                        "deployment_name",
                        "node_name",
                    ],
                )
                if invalid_params_error:
                    return StructuredToolResult(
                        status=ToolResultStatus.ERROR,
                        error=invalid_params_error,
                        params=params,
                    )

                base_query = " && ".join(filters)

            sample_count = params.get("sample_count", 3)

            start, end = process_timestamps_to_int(
                params.get("start_datetime"),
                params.get("end_datetime"),
                default_time_span_seconds=DEFAULT_TRACES_TIME_SPAN_SECONDS,
            )

            # Create API instance
            api = GrafanaTempoAPI(
                self._toolset.grafana_config, use_post=TEMPO_API_USE_POST
            )

            # Step 1: Get all trace summaries
            stats_query = f"{{{base_query}}}"

            # Debug log the query (useful for troubleshooting)
            import logging

            logger = logging.getLogger(__name__)
            logger.info(f"Tempo query: {stats_query}")

            logger.info(f"start: {start}, end: {end}")

            all_traces_response = api.search_traces_by_query(
                q=stats_query,
                start=start,
                end=end,
                limit=1000,
            )

            logger.info(f"Response: {all_traces_response}")

            traces = all_traces_response.get("traces", [])
            if not traces:
                return StructuredToolResult(
                    status=ToolResultStatus.SUCCESS,
                    data="No traces found matching the query",
                    params=params,
                )

            # Step 2: Sort traces by duration
            sorted_traces = sorted(traces, key=lambda x: x.get("durationMs", 0))

            # Step 3: Calculate basic statistics
            durations = [t.get("durationMs", 0) for t in sorted_traces]
            stats = {
                "trace_count": len(durations),
                "min_ms": durations[0],
                "p25_ms": durations[len(durations) // 4]
                if len(durations) >= 4
                else durations[0],
                "p50_ms": durations[len(durations) // 2],
                "p75_ms": durations[3 * len(durations) // 4]
                if len(durations) >= 4
                else durations[-1],
                "p90_ms": durations[int(len(durations) * 0.9)]
                if len(durations) >= 10
                else durations[-1],
                "p99_ms": durations[int(len(durations) * 0.99)]
                if len(durations) >= 100
                else durations[-1],
                "max_ms": durations[-1],
            }

            # Step 4: Select representative traces to fetch
            fastest_indices = list(range(min(sample_count, len(sorted_traces))))
            slowest_indices = list(
                range(max(0, len(sorted_traces) - sample_count), len(sorted_traces))
            )

            # Add median trace
            median_idx = len(sorted_traces) // 2

            # Step 5: Fetch full trace details
            def fetch_full_trace(trace_summary):
                trace_id = trace_summary.get("traceID")
                if not trace_id:
                    return None

                try:
                    trace_data = api.query_trace_by_id_v2(trace_id=trace_id)
                    return {
                        "traceID": trace_id,
                        "durationMs": trace_summary.get("durationMs", 0),
                        "rootServiceName": trace_summary.get(
                            "rootServiceName", "unknown"
                        ),
                        "traceData": trace_data,  # Raw trace data
                    }
                except Exception as e:
                    error_msg = f"Failed to fetch full trace: {str(e)}"
                    return {
                        "traceID": trace_id,
                        "durationMs": trace_summary.get("durationMs", 0),
                        "error": error_msg,
                    }

            # Fetch the selected traces
            result = {
                "statistics": stats,
                "all_trace_durations_ms": durations,  # All durations for distribution analysis
                "fastest_traces": [
                    fetch_full_trace(sorted_traces[i]) for i in fastest_indices
                ],
                "median_trace": fetch_full_trace(sorted_traces[median_idx]),
                "slowest_traces": [
                    fetch_full_trace(sorted_traces[i]) for i in slowest_indices
                ],
            }

            # Return as YAML for readability
            return StructuredToolResult(
                status=ToolResultStatus.SUCCESS,
                data=yaml.dump(result, default_flow_style=False, sort_keys=False),
                params=params,
            )

        except Exception as e:
            return StructuredToolResult(
                status=ToolResultStatus.ERROR,
                error=f"Error fetching traces: {str(e)}",
                params=params,
            )

    def get_parameterized_one_liner(self, params: Dict) -> str:
        return f"{toolset_name_for_one_liner(self._toolset.name)}: Simple Tempo Traces Comparison"


# New tools matching GrafanaTempoAPI methods


class SearchTracesByQuery(Tool):
    def __init__(self, toolset: BaseGrafanaTempoToolset):
        super().__init__(
            name="search_traces_by_query",
            description=(
                "Search for traces using TraceQL query language. "
                "Uses the Tempo API endpoint: GET /api/search with 'q' parameter. "
                'TraceQL allows complex filtering like: {resource.service.name="api"} && {span.http.status_code=500}'
            ),
            parameters={
                "q": ToolParameter(
                    description="TraceQL query (e.g., '{resource.service.name=\"api\" && span.http.status_code=500}')",
                    type="string",
                    required=True,
                ),
                "limit": ToolParameter(
                    description="Maximum number of traces to return",
                    type="integer",
                    required=False,
                ),
                "start": ToolParameter(
                    description="Start time in Unix epoch seconds",
                    type="integer",
                    required=False,
                ),
                "end": ToolParameter(
                    description="End time in Unix epoch seconds",
                    type="integer",
                    required=False,
                ),
                "spss": ToolParameter(
                    description="Spans per span set",
                    type="integer",
                    required=False,
                ),
            },
        )
        self._toolset = toolset

    def _invoke(self, params: Dict) -> StructuredToolResult:
        api = GrafanaTempoAPI(self._toolset.grafana_config, use_post=TEMPO_API_USE_POST)

        try:
            result = api.search_traces_by_query(
                q=params["q"],
                limit=params.get("limit"),
                start=params.get("start"),
                end=params.get("end"),
                spss=params.get("spss"),
            )
            return StructuredToolResult(
                status=ToolResultStatus.SUCCESS,
                data=yaml.dump(result, default_flow_style=False),
                params=params,
            )
        except Exception as e:
            return StructuredToolResult(
                status=ToolResultStatus.ERROR,
                error=str(e),
                params=params,
            )

    def get_parameterized_one_liner(self, params: Dict) -> str:
        return f"{toolset_name_for_one_liner(self._toolset.name)}: Searched traces with TraceQL"


class SearchTracesByTags(Tool):
    def __init__(self, toolset: BaseGrafanaTempoToolset):
        super().__init__(
            name="search_traces_by_tags",
            description=(
                "Search for traces using logfmt-encoded tags. "
                "Uses the Tempo API endpoint: GET /api/search with 'tags' parameter. "
                'Example: resource.service.name="api" http.status_code="500"'
            ),
            parameters={
                "tags": ToolParameter(
                    description='Logfmt-encoded span/process attributes (e.g., \'resource.service.name="api" http.status_code="500"\')',
                    type="string",
                    required=True,
                ),
                "min_duration": ToolParameter(
                    description="Minimum trace duration (e.g., '5s', '100ms')",
                    type="string",
                    required=False,
                ),
                "max_duration": ToolParameter(
                    description="Maximum trace duration (e.g., '10s', '1000ms')",
                    type="string",
                    required=False,
                ),
                "limit": ToolParameter(
                    description="Maximum number of traces to return",
                    type="integer",
                    required=False,
                ),
                "start": ToolParameter(
                    description="Start time in Unix epoch seconds",
                    type="integer",
                    required=False,
                ),
                "end": ToolParameter(
                    description="End time in Unix epoch seconds",
                    type="integer",
                    required=False,
                ),
                "spss": ToolParameter(
                    description="Spans per span set",
                    type="integer",
                    required=False,
                ),
            },
        )
        self._toolset = toolset

    def _invoke(self, params: Dict) -> StructuredToolResult:
        api = GrafanaTempoAPI(self._toolset.grafana_config, use_post=TEMPO_API_USE_POST)

        try:
            result = api.search_traces_by_tags(
                tags=params["tags"],
                min_duration=params.get("min_duration"),
                max_duration=params.get("max_duration"),
                limit=params.get("limit"),
                start=params.get("start"),
                end=params.get("end"),
                spss=params.get("spss"),
            )
            return StructuredToolResult(
                status=ToolResultStatus.SUCCESS,
                data=yaml.dump(result, default_flow_style=False),
                params=params,
            )
        except Exception as e:
            return StructuredToolResult(
                status=ToolResultStatus.ERROR,
                error=str(e),
                params=params,
            )

    def get_parameterized_one_liner(self, params: Dict) -> str:
        return f"{toolset_name_for_one_liner(self._toolset.name)}: Searched traces with tags"


class QueryTraceById(Tool):
    def __init__(self, toolset: BaseGrafanaTempoToolset):
        super().__init__(
            name="query_trace_by_id",
            description=(
                "Retrieve detailed trace information by trace ID. "
                "Uses the Tempo API endpoint: GET /api/v2/traces/{trace_id}. "
                "Returns the full trace data in OpenTelemetry format."
            ),
            parameters={
                "trace_id": ToolParameter(
                    description="The unique trace ID to fetch",
                    type="string",
                    required=True,
                ),
                "start": ToolParameter(
                    description="Optional start time in Unix epoch seconds",
                    type="integer",
                    required=False,
                ),
                "end": ToolParameter(
                    description="Optional end time in Unix epoch seconds",
                    type="integer",
                    required=False,
                ),
            },
        )
        self._toolset = toolset

    def _invoke(self, params: Dict) -> StructuredToolResult:
        api = GrafanaTempoAPI(self._toolset.grafana_config, use_post=TEMPO_API_USE_POST)

        try:
            trace_data = api.query_trace_by_id_v2(
                trace_id=params["trace_id"],
                start=params.get("start"),
                end=params.get("end"),
            )

            # Return raw trace data as YAML for readability
            return StructuredToolResult(
                status=ToolResultStatus.SUCCESS,
                data=yaml.dump(trace_data, default_flow_style=False),
                params=params,
            )
        except Exception as e:
            return StructuredToolResult(
                status=ToolResultStatus.ERROR,
                error=str(e),
                params=params,
            )

    def get_parameterized_one_liner(self, params: Dict) -> str:
        return f"{toolset_name_for_one_liner(self._toolset.name)}: Retrieved trace {params.get('trace_id')}"


class SearchTagNames(Tool):
    def __init__(self, toolset: BaseGrafanaTempoToolset):
        super().__init__(
            name="search_tag_names",
            description=(
                "Discover available tag names across traces. "
                "Uses the Tempo API endpoint: GET /api/v2/search/tags. "
                "Returns tags organized by scope (resource, span, intrinsic)."
            ),
            parameters={
                "scope": ToolParameter(
                    description="Filter by scope: 'resource', 'span', or 'intrinsic'",
                    type="string",
                    required=False,
                ),
                "q": ToolParameter(
                    description="TraceQL query to filter tags (e.g., '{resource.cluster=\"us-east-1\"}')",
                    type="string",
                    required=False,
                ),
                "start": ToolParameter(
                    description="Start time in Unix epoch seconds",
                    type="integer",
                    required=False,
                ),
                "end": ToolParameter(
                    description="End time in Unix epoch seconds",
                    type="integer",
                    required=False,
                ),
                "limit": ToolParameter(
                    description="Maximum number of tag names to return",
                    type="integer",
                    required=False,
                ),
                "max_stale_values": ToolParameter(
                    description="Maximum stale values parameter",
                    type="integer",
                    required=False,
                ),
            },
        )
        self._toolset = toolset

    def _invoke(self, params: Dict) -> StructuredToolResult:
        api = GrafanaTempoAPI(self._toolset.grafana_config, use_post=TEMPO_API_USE_POST)

        try:
            result = api.search_tag_names_v2(
                scope=params.get("scope"),
                q=params.get("q"),
                start=params.get("start"),
                end=params.get("end"),
                limit=params.get("limit"),
                max_stale_values=params.get("max_stale_values"),
            )
            return StructuredToolResult(
                status=ToolResultStatus.SUCCESS,
                data=yaml.dump(result, default_flow_style=False),
                params=params,
            )
        except Exception as e:
            return StructuredToolResult(
                status=ToolResultStatus.ERROR,
                error=str(e),
                params=params,
            )

    def get_parameterized_one_liner(self, params: Dict) -> str:
        return f"{toolset_name_for_one_liner(self._toolset.name)}: Discovered tag names"


class SearchTagValues(Tool):
    def __init__(self, toolset: BaseGrafanaTempoToolset):
        super().__init__(
            name="search_tag_values",
            description=(
                "Get all values for a specific tag. "
                "Uses the Tempo API endpoint: GET /api/v2/search/tag/{tag}/values. "
                "Useful for discovering what values exist for a given tag."
            ),
            parameters={
                "tag": ToolParameter(
                    description="The tag name to get values for (e.g., 'resource.service.name', 'http.status_code')",
                    type="string",
                    required=True,
                ),
                "q": ToolParameter(
                    description="TraceQL query to filter tag values (e.g., '{resource.cluster=\"us-east-1\"}')",
                    type="string",
                    required=False,
                ),
                "start": ToolParameter(
                    description="Start time in Unix epoch seconds",
                    type="integer",
                    required=False,
                ),
                "end": ToolParameter(
                    description="End time in Unix epoch seconds",
                    type="integer",
                    required=False,
                ),
                "limit": ToolParameter(
                    description="Maximum number of values to return",
                    type="integer",
                    required=False,
                ),
                "max_stale_values": ToolParameter(
                    description="Maximum stale values parameter",
                    type="integer",
                    required=False,
                ),
            },
        )
        self._toolset = toolset

    def _invoke(self, params: Dict) -> StructuredToolResult:
        api = GrafanaTempoAPI(self._toolset.grafana_config, use_post=TEMPO_API_USE_POST)

        try:
            result = api.search_tag_values_v2(
                tag=params["tag"],
                q=params.get("q"),
                start=params.get("start"),
                end=params.get("end"),
                limit=params.get("limit"),
                max_stale_values=params.get("max_stale_values"),
            )
            return StructuredToolResult(
                status=ToolResultStatus.SUCCESS,
                data=yaml.dump(result, default_flow_style=False),
                params=params,
            )
        except Exception as e:
            return StructuredToolResult(
                status=ToolResultStatus.ERROR,
                error=str(e),
                params=params,
            )

    def get_parameterized_one_liner(self, params: Dict) -> str:
        return f"{toolset_name_for_one_liner(self._toolset.name)}: Retrieved values for tag '{params.get('tag')}'"


class QueryMetricsInstant(Tool):
    def __init__(self, toolset: BaseGrafanaTempoToolset):
        super().__init__(
            name="query_metrics_instant",
            description=(
                "Compute a single TraceQL metric value across time range. "
                "Uses the Tempo API endpoint: GET /api/metrics/query. "
                "TraceQL metrics compute aggregated metrics from trace data. "
                "Returns a single value for the entire time range. "
                "Basic syntax: {selector} | function(attribute) [by (grouping)]\n\n"
                "TraceQL metrics can help answer questions like:\n"
                "- How many database calls across all systems are downstream of your application?\n"
                "- What services beneath a given endpoint are failing?\n"
                "- What services beneath an endpoint are slow?\n\n"
                "TraceQL metrics help you answer these questions by parsing your traces in aggregate. "
                "The instant version returns a single value for the query and is preferred over "
                "query_metrics_range when you don't need the granularity of a full time-series but want "
                "a total sum or single value computed across the whole time range."
            ),
            parameters={
                "q": ToolParameter(
                    description=(
                        "TraceQL metrics query. Supported functions: rate, count_over_time, "
                        "sum_over_time, max_over_time, min_over_time, avg_over_time, "
                        "quantile_over_time, histogram_over_time, compare. "
                        "Can use topk or bottomk modifiers. "
                        "Syntax: {selector} | function(attribute) [by (grouping)]. "
                        'Example: {resource.service.name="api"} | avg_over_time(duration)'
                    ),
                    type="string",
                    required=True,
                ),
                "start": ToolParameter(
                    description="Start time (Unix seconds/nanoseconds/RFC3339)",
                    type="string",
                    required=False,
                ),
                "end": ToolParameter(
                    description="End time (Unix seconds/nanoseconds/RFC3339)",
                    type="string",
                    required=False,
                ),
                "since": ToolParameter(
                    description="Duration string (e.g., '1h', '30m')",
                    type="string",
                    required=False,
                ),
            },
        )
        self._toolset = toolset

    def _invoke(self, params: Dict) -> StructuredToolResult:
        api = GrafanaTempoAPI(self._toolset.grafana_config, use_post=TEMPO_API_USE_POST)

        try:
            result = api.query_metrics_instant(
                q=params["q"],
                start=params.get("start"),
                end=params.get("end"),
                since=params.get("since"),
            )
            return StructuredToolResult(
                status=ToolResultStatus.SUCCESS,
                data=yaml.dump(result, default_flow_style=False),
                params=params,
            )
        except Exception as e:
            return StructuredToolResult(
                status=ToolResultStatus.ERROR,
                error=str(e),
                params=params,
            )

    def get_parameterized_one_liner(self, params: Dict) -> str:
        return (
            f"{toolset_name_for_one_liner(self._toolset.name)}: Computed TraceQL metric"
        )


class QueryMetricsRange(Tool):
    def __init__(self, toolset: BaseGrafanaTempoToolset):
        super().__init__(
            name="query_metrics_range",
            description=(
                "Get time series data from TraceQL metrics queries. "
                "Uses the Tempo API endpoint: GET /api/metrics/query_range. "
                "Returns metrics computed at regular intervals (controlled by 'step' parameter). "
                "Use this for graphing metrics over time or analyzing trends. "
                "Basic syntax: {selector} | function(attribute) [by (grouping)]\n\n"
                "TraceQL metrics can help answer questions like:\n"
                "- How many database calls across all systems are downstream of your application?\n"
                "- What services beneath a given endpoint are failing?\n"
                "- What services beneath an endpoint are slow?\n\n"
                "TraceQL metrics help you answer these questions by parsing your traces in aggregate."
            ),
            parameters={
                "q": ToolParameter(
                    description=(
                        "TraceQL metrics query. Supported functions: rate, count_over_time, "
                        "sum_over_time, max_over_time, min_over_time, avg_over_time, "
                        "quantile_over_time, histogram_over_time, compare. "
                        "Can use topk or bottomk modifiers. "
                        "Syntax: {selector} | function(attribute) [by (grouping)]. "
                        'Example: {resource.service.name="api"} | avg_over_time(duration)'
                    ),
                    type="string",
                    required=True,
                ),
                "step": ToolParameter(
                    description="Time series granularity (e.g., '1m', '5m', '1h')",
                    type="string",
                    required=False,
                ),
                "start": ToolParameter(
                    description="Start time (Unix seconds/nanoseconds/RFC3339)",
                    type="string",
                    required=False,
                ),
                "end": ToolParameter(
                    description="End time (Unix seconds/nanoseconds/RFC3339)",
                    type="string",
                    required=False,
                ),
                "since": ToolParameter(
                    description="Duration string (e.g., '3h', '1d')",
                    type="string",
                    required=False,
                ),
                "exemplars": ToolParameter(
                    description="Maximum number of exemplars to return",
                    type="integer",
                    required=False,
                ),
            },
        )
        self._toolset = toolset

    def _invoke(self, params: Dict) -> StructuredToolResult:
        api = GrafanaTempoAPI(self._toolset.grafana_config, use_post=TEMPO_API_USE_POST)

        try:
            result = api.query_metrics_range(
                q=params["q"],
                step=params.get("step"),
                start=params.get("start"),
                end=params.get("end"),
                since=params.get("since"),
                exemplars=params.get("exemplars"),
            )
            return StructuredToolResult(
                status=ToolResultStatus.SUCCESS,
                data=yaml.dump(result, default_flow_style=False),
                params=params,
            )
        except Exception as e:
            return StructuredToolResult(
                status=ToolResultStatus.ERROR,
                error=str(e),
                params=params,
            )

    def get_parameterized_one_liner(self, params: Dict) -> str:
        return f"{toolset_name_for_one_liner(self._toolset.name)}: Retrieved TraceQL metrics time series"


class GrafanaTempoToolset(BaseGrafanaTempoToolset):
    def __init__(self):
        super().__init__(
            name="grafana/tempo",
            description="Fetches kubernetes traces from Tempo",
            icon_url="https://grafana.com/static/assets/img/blog/tempo.png",
            docs_url="https://holmesgpt.dev/data-sources/builtin-toolsets/grafanatempo/",
            tools=[
                FetchTracesSimpleComparison(self),
                # GetTempoTraces(self),
                # GetTempoTraceById(self),
                # GetTempoTags(self),
                SearchTracesByQuery(self),
                SearchTracesByTags(self),
                QueryTraceById(self),
                SearchTagNames(self),
                SearchTagValues(self),
                QueryMetricsInstant(self),
                QueryMetricsRange(self),
            ],
        )
        template_file_path = os.path.abspath(
            os.path.join(os.path.dirname(__file__), "toolset_grafana_tempo.jinja2")
        )
        self._load_llm_instructions(jinja_template=f"file://{template_file_path}")<|MERGE_RESOLUTION|>--- conflicted
+++ resolved
@@ -118,7 +118,6 @@
     return f"At least one of the following argument is expected but none were set: {expected_params}"
 
 
-<<<<<<< HEAD
 # class GetTempoTraces(Tool):
 #     def __init__(self, toolset: BaseGrafanaTempoToolset):
 #         super().__init__(
@@ -179,7 +178,7 @@
 #         )
 #         self._toolset = toolset
 #
-#     def _invoke(self, params: Dict) -> StructuredToolResult:
+#     def _invoke(self, params: Dict, user_approved: bool = False) -> StructuredToolResult:
 #         # Create API instance
 #         api = GrafanaTempoAPI(self._toolset.grafana_config, use_post=TEMPO_API_USE_POST)
 #
@@ -243,7 +242,7 @@
 #         )
 #         self._toolset = toolset
 #
-#     def _invoke(self, params: Dict) -> StructuredToolResult:
+#     def _invoke(self, params: Dict, user_approved: bool = False) -> StructuredToolResult:
 #         # Create API instance
 #         api = GrafanaTempoAPI(self._toolset.grafana_config, use_post=TEMPO_API_USE_POST)
 #
@@ -287,7 +286,7 @@
 #         )
 #         self._toolset = toolset
 #
-#     def _invoke(self, params: Dict) -> StructuredToolResult:
+#     def _invoke(self, params: Dict, user_approved: bool = False) -> StructuredToolResult:
 #         # Create API instance
 #         api = GrafanaTempoAPI(self._toolset.grafana_config, use_post=TEMPO_API_USE_POST)
 #
@@ -311,209 +310,6 @@
 #     def get_parameterized_one_liner(self, params: Dict) -> str:
 #         return f"{toolset_name_for_one_liner(self._toolset.name)}: Fetched Tempo Trace (trace_id={params.get('trace_id')})"
 #
-=======
-class GetTempoTraces(Tool):
-    def __init__(self, toolset: BaseGrafanaTempoToolset):
-        super().__init__(
-            name="fetch_tempo_traces",
-            description="""Lists Tempo traces. At least one of `service_name`, `pod_name` or `deployment_name` argument is required.""",
-            parameters={
-                "min_duration": ToolParameter(
-                    description="The minimum duration of traces to fetch, e.g., '5s' for 5 seconds.",
-                    type="string",
-                    required=True,
-                ),
-                "service_name": ToolParameter(
-                    description="Filter traces by service name",
-                    type="string",
-                    required=False,
-                ),
-                "pod_name": ToolParameter(
-                    description="Filter traces by pod name",
-                    type="string",
-                    required=False,
-                ),
-                "namespace_name": ToolParameter(
-                    description="Filter traces by namespace",
-                    type="string",
-                    required=False,
-                ),
-                "deployment_name": ToolParameter(
-                    description="Filter traces by deployment name",
-                    type="string",
-                    required=False,
-                ),
-                "node_name": ToolParameter(
-                    description="Filter traces by node",
-                    type="string",
-                    required=False,
-                ),
-                "start_datetime": ToolParameter(
-                    description=f"The beginning time boundary for the trace search period. String in RFC3339 format. If a negative integer, the number of seconds relative to the end_timestamp. Defaults to -{DEFAULT_TRACES_TIME_SPAN_SECONDS}",
-                    type="string",
-                    required=False,
-                ),
-                "end_datetime": ToolParameter(
-                    description="The ending time boundary for the trace search period. String in RFC3339 format. Defaults to NOW().",
-                    type="string",
-                    required=False,
-                ),
-                "limit": ToolParameter(
-                    description="Maximum number of traces to return. Defaults to 50",
-                    type="string",
-                    required=False,
-                ),
-                "sort": ToolParameter(
-                    description="One of 'descending', 'ascending' or 'none' for no sorting. Defaults to descending",
-                    type="string",
-                    required=False,
-                ),
-            },
-        )
-        self._toolset = toolset
-
-    def _invoke(
-        self, params: dict, user_approved: bool = False
-    ) -> StructuredToolResult:
-        api_key = self._toolset.grafana_config.api_key
-        headers = self._toolset.grafana_config.headers
-
-        invalid_params_error = validate_params(
-            params, ["service_name", "pod_name", "deployment_name"]
-        )
-        if invalid_params_error:
-            return StructuredToolResult(
-                status=ToolResultStatus.ERROR,
-                error=invalid_params_error,
-                params=params,
-            )
-
-        start, end = process_timestamps_to_int(
-            params.get("start_datetime"),
-            params.get("end_datetime"),
-            default_time_span_seconds=DEFAULT_TRACES_TIME_SPAN_SECONDS,
-        )
-
-        filters = self._toolset.build_k8s_filters(params, use_exact_match=True)
-
-        filters.append(f'duration>{get_param_or_raise(params, "min_duration")}')
-
-        query = " && ".join(filters)
-        query = f"{{{query}}}"
-
-        base_url = get_base_url(self._toolset.grafana_config)
-        traces = query_tempo_traces(
-            base_url=base_url,
-            api_key=api_key,
-            headers=headers,
-            query=query,
-            start=start,
-            end=end,
-            limit=params.get("limit", 50),
-        )
-        return StructuredToolResult(
-            status=ToolResultStatus.SUCCESS,
-            data=format_traces_list(traces),
-            params=params,
-            invocation=query,
-        )
-
-    def get_parameterized_one_liner(self, params: Dict) -> str:
-        return f"{toolset_name_for_one_liner(self._toolset.name)}: Fetched Tempo Traces (min_duration={params.get('min_duration')})"
-
-
-class GetTempoTags(Tool):
-    def __init__(self, toolset: BaseGrafanaTempoToolset):
-        super().__init__(
-            name="fetch_tempo_tags",
-            description="List the tags available in Tempo",
-            parameters={
-                "start_datetime": ToolParameter(
-                    description=f"The beginning time boundary for the search period. String in RFC3339 format. If a negative integer, the number of seconds relative to the end_timestamp. Defaults to -{DEFAULT_TAGS_TIME_SPAN_SECONDS}",
-                    type="string",
-                    required=False,
-                ),
-                "end_datetime": ToolParameter(
-                    description="The ending time boundary for the search period. String in RFC3339 format. Defaults to NOW().",
-                    type="string",
-                    required=False,
-                ),
-            },
-        )
-        self._toolset = toolset
-
-    def _invoke(
-        self, params: dict, user_approved: bool = False
-    ) -> StructuredToolResult:
-        api_key = self._toolset.grafana_config.api_key
-        headers = self._toolset.grafana_config.headers
-        start, end = process_timestamps_to_int(
-            start=params.get("start_datetime"),
-            end=params.get("end_datetime"),
-            default_time_span_seconds=DEFAULT_TAGS_TIME_SPAN_SECONDS,
-        )
-
-        base_url = get_base_url(self._toolset.grafana_config)
-        url = f"{base_url}/api/v2/search/tags?start={start}&end={end}"
-
-        try:
-            response = requests.get(
-                url,
-                headers=build_headers(api_key=api_key, additional_headers=headers),
-                timeout=60,
-            )
-            response.raise_for_status()  # Raise an error for non-2xx responses
-            data = response.json()
-            return StructuredToolResult(
-                status=ToolResultStatus.SUCCESS,
-                data=yaml.dump(data.get("scopes")),
-                params=params,
-            )
-        except requests.exceptions.RequestException as e:
-            raise Exception(f"Failed to retrieve tags: {e} \n for URL: {url}")
-
-    def get_parameterized_one_liner(self, params: Dict) -> str:
-        return f"{toolset_name_for_one_liner(self._toolset.name)}: Fetched Tempo tags"
-
-
-class GetTempoTraceById(Tool):
-    def __init__(self, toolset: BaseGrafanaTempoToolset):
-        super().__init__(
-            name="fetch_tempo_trace_by_id",
-            description="""Retrieves detailed information about a Tempo trace using its trace ID. Use this to investigate a trace.""",
-            parameters={
-                "trace_id": ToolParameter(
-                    description="The unique trace ID to fetch.",
-                    type="string",
-                    required=True,
-                ),
-            },
-        )
-        self._toolset = toolset
-
-    def _invoke(
-        self, params: dict, user_approved: bool = False
-    ) -> StructuredToolResult:
-        labels_mapping = self._toolset.grafana_config.labels
-        labels = list(labels_mapping.model_dump().values())
-
-        base_url = get_base_url(self._toolset.grafana_config)
-        trace_data = query_tempo_trace_by_id(
-            base_url=base_url,
-            api_key=self._toolset.grafana_config.api_key,
-            headers=self._toolset.grafana_config.headers,
-            trace_id=get_param_or_raise(params, "trace_id"),
-            key_labels=labels,
-        )
-        return StructuredToolResult(
-            status=ToolResultStatus.SUCCESS,
-            data=trace_data,
-            params=params,
-        )
-
-    def get_parameterized_one_liner(self, params: Dict) -> str:
-        return f"{toolset_name_for_one_liner(self._toolset.name)}: Fetched Tempo Trace (trace_id={params.get('trace_id')})"
->>>>>>> 1c3ec525
 
 
 class FetchTracesSimpleComparison(Tool):
@@ -780,7 +576,9 @@
         )
         self._toolset = toolset
 
-    def _invoke(self, params: Dict) -> StructuredToolResult:
+    def _invoke(
+        self, params: Dict, user_approved: bool = False
+    ) -> StructuredToolResult:
         api = GrafanaTempoAPI(self._toolset.grafana_config, use_post=TEMPO_API_USE_POST)
 
         try:
@@ -856,7 +654,9 @@
         )
         self._toolset = toolset
 
-    def _invoke(self, params: Dict) -> StructuredToolResult:
+    def _invoke(
+        self, params: Dict, user_approved: bool = False
+    ) -> StructuredToolResult:
         api = GrafanaTempoAPI(self._toolset.grafana_config, use_post=TEMPO_API_USE_POST)
 
         try:
@@ -914,7 +714,9 @@
         )
         self._toolset = toolset
 
-    def _invoke(self, params: Dict) -> StructuredToolResult:
+    def _invoke(
+        self, params: Dict, user_approved: bool = False
+    ) -> StructuredToolResult:
         api = GrafanaTempoAPI(self._toolset.grafana_config, use_post=TEMPO_API_USE_POST)
 
         try:
@@ -985,7 +787,9 @@
         )
         self._toolset = toolset
 
-    def _invoke(self, params: Dict) -> StructuredToolResult:
+    def _invoke(
+        self, params: Dict, user_approved: bool = False
+    ) -> StructuredToolResult:
         api = GrafanaTempoAPI(self._toolset.grafana_config, use_post=TEMPO_API_USE_POST)
 
         try:
@@ -1057,7 +861,9 @@
         )
         self._toolset = toolset
 
-    def _invoke(self, params: Dict) -> StructuredToolResult:
+    def _invoke(
+        self, params: Dict, user_approved: bool = False
+    ) -> StructuredToolResult:
         api = GrafanaTempoAPI(self._toolset.grafana_config, use_post=TEMPO_API_USE_POST)
 
         try:
@@ -1136,7 +942,9 @@
         )
         self._toolset = toolset
 
-    def _invoke(self, params: Dict) -> StructuredToolResult:
+    def _invoke(
+        self, params: Dict, user_approved: bool = False
+    ) -> StructuredToolResult:
         api = GrafanaTempoAPI(self._toolset.grafana_config, use_post=TEMPO_API_USE_POST)
 
         try:
@@ -1222,7 +1030,9 @@
         )
         self._toolset = toolset
 
-    def _invoke(self, params: Dict) -> StructuredToolResult:
+    def _invoke(
+        self, params: Dict, user_approved: bool = False
+    ) -> StructuredToolResult:
         api = GrafanaTempoAPI(self._toolset.grafana_config, use_post=TEMPO_API_USE_POST)
 
         try:
