from typing import Dict
import yaml
from holmes.core.tools import (
    Tool,
    ToolParameter,
)
import logging
from holmes.plugins.toolsets.grafana.base_grafana_toolset import BaseGrafanaToolset
from holmes.plugins.toolsets.grafana.tempo_api import (
    query_tempo_traces_by_duration,
    query_tempo_trace_by_id,
    query_tempo_traces,
)
<<<<<<< HEAD
from urllib.parse import quote
from holmes.plugins.toolsets.grafana.grafana_api import list_grafana_datasources
=======
>>>>>>> 7a4b202f
from holmes.plugins.toolsets.grafana.common import (
    get_param_or_raise,
    process_timestamps,
)


class GetTempoTracesByMinDuration(Tool):
    def __init__(self, toolset: BaseGrafanaToolset):
        super().__init__(
            name="fetch_tempo_traces_by_min_duration",
            description="""Lists Tempo traces ids that exceed a specified minimum duration in a given time range""",
            parameters={
                "tempo_datasource_id": ToolParameter(
                    description="The ID of the Tempo datasource to use. Call the tool list_grafana_datasources.",
                    type="string",
                    required=True,
                ),
                "min_duration": ToolParameter(
                    description="The minimum duration of traces to fetch, e.g., '5s' for 5 seconds.",
                    type="string",
                    required=True,
                ),
                "start_timestamp": ToolParameter(
                    description="The beginning time boundary for the trace search period. Epoch in seconds. Traces with timestamps before this value will be excluded from the results.",
                    type="string",
                    required=False,
                ),
                "end_timestamp": ToolParameter(
                    description="The ending time boundary for the trace search period. Epoch in seconds. Traces with timestamps after this value will be excluded from the results. Defaults to NOW().",
                    type="string",
                    required=False,
                ),
                "limit": ToolParameter(
                    description="Maximum number of traces to return.",
                    type="string",
                    required=False,
                ),
            },
        )
        self._toolset = toolset

    def _invoke(self, params: Dict) -> str:
        start, end = process_timestamps(
            params.get("start_timestamp"), params.get("end_timestamp")
        )
        traces = query_tempo_traces_by_duration(
            grafana_url=self._toolset._grafana_config.url,
            api_key=self._toolset._grafana_config.api_key,
            tempo_datasource_uid=self._toolset._grafana_config.grafana_datasource_uid,
            min_duration=get_param_or_raise(params, "min_duration"),
            start=start,
            end=end,
            limit=int(
                params.get("limit", 50)
            ),  # Default to 50 if limit is not provided
        )
        return yaml.dump(traces)

    def get_parameterized_one_liner(self, params: Dict) -> str:
        return f"Fetched Tempo traces with min_duration={params.get('min_duration')} ({str(params)})"


class GetTempoTracesByQuery(Tool):
    def __init__(self, toolset: BaseGrafanaToolset):
        super().__init__(
            name="fetch_tempo_traces_by_query",
            description="""Queries tempo with a custom query string within a given time range.""",
            parameters={
                "tempo_datasource_id": ToolParameter(
                    description="The ID of the Tempo datasource to use. Call the tool list_grafana_datasources.",
                    type="string",
                    required=True,
                ),
                "tempo_query": ToolParameter(
                    description='The Tempo query string to filter traces, e.g., \'{resource.service.name="service-name" || span.http.code="200"}\'',
                    type="string",
                    required=True,
                ),
                "start_timestamp": ToolParameter(
                    description="The beginning time boundary for the trace search period. Epoch in seconds. Traces before this will be excluded.",
                    type="string",
                    required=False,
                ),
                "end_timestamp": ToolParameter(
                    description="The ending time boundary for the trace search period. Epoch in seconds. Defaults to NOW().",
                    type="string",
                    required=False,
                ),
                "limit": ToolParameter(
                    description="Maximum number of traces to return.",
                    type="string",
                    required=False,
                ),
            },
        )
        self._toolset = toolset

    def invoke(self, params: Dict) -> str:
        start, end = process_timestamps(
            params.get("start_timestamp"), params.get("end_timestamp")
        )
        tempo_query = quote(get_param_or_raise(params, "tempo_query"), safe="")
        logging.warning(f"Tempo query _{tempo_query}_")
        traces = query_tempo_traces(
            grafana_url=self._toolset._grafana_config.url,
            api_key=self._toolset._grafana_config.api_key,
            tempo_datasource_id=get_datasource_id(params, "tempo_datasource_id"),
            tempo_query=get_param_or_raise(params, "tempo_query"),
            start=start,
            end=end,
            limit=int(
                params.get("limit", 50)
            ),  # Default to 50 if limit is not provided
        )
        return yaml.dump(traces)

    def get_parameterized_one_liner(self, params: Dict) -> str:
        return f"Fetched Tempo traces with query={params.get('tempo_query')} ({str(params)})"


class GetTempoTraceById(Tool):
    def __init__(self, toolset: BaseGrafanaToolset):
        super().__init__(
            name="fetch_tempo_trace_by_id",
            description="""Retrieves detailed information about a Tempo trace using its trace ID. Use this to investigate a trace.""",
            parameters={
                "tempo_datasource_id": ToolParameter(
                    description="The ID of the Tempo datasource to use. Call the tool list_grafana_datasources.",
                    type="string",
                    required=True,
                ),
                "trace_id": ToolParameter(
                    description="The unique trace ID to fetch.",
                    type="string",
                    required=True,
                ),
            },
        )
        self._toolset = toolset

    def _invoke(self, params: Dict) -> str:
        trace_data = query_tempo_trace_by_id(
            grafana_url=self._toolset._grafana_config.url,
            api_key=self._toolset._grafana_config.api_key,
            tempo_datasource_uid=self._toolset._grafana_config.grafana_datasource_uid,
            trace_id=get_param_or_raise(params, "trace_id"),
        )
        return yaml.dump(trace_data)

    def get_parameterized_one_liner(self, params: Dict) -> str:
        return f"Fetched Tempo trace with trace_id={params.get('trace_id')} ({str(params)})"


class GrafanaTempoToolset(BaseGrafanaToolset):
    def __init__(self):
        super().__init__(
            name="grafana/tempo",
            description="Fetches kubernetes traces from Tempo",
            icon_url="https://grafana.com/static/assets/img/blog/tempo.png",
            docs_url="https://grafana.com/oss/tempo/",
            tools=[
                GetTempoTracesByMinDuration(self),
                GetTempoTraceById(self),
                GetTempoTracesByQuery(self),
            ],
        )<|MERGE_RESOLUTION|>--- conflicted
+++ resolved
@@ -5,17 +5,13 @@
     ToolParameter,
 )
 import logging
+from urllib.parse import quote
 from holmes.plugins.toolsets.grafana.base_grafana_toolset import BaseGrafanaToolset
 from holmes.plugins.toolsets.grafana.tempo_api import (
     query_tempo_traces_by_duration,
     query_tempo_trace_by_id,
     query_tempo_traces,
 )
-<<<<<<< HEAD
-from urllib.parse import quote
-from holmes.plugins.toolsets.grafana.grafana_api import list_grafana_datasources
-=======
->>>>>>> 7a4b202f
 from holmes.plugins.toolsets.grafana.common import (
     get_param_or_raise,
     process_timestamps,
@@ -84,11 +80,6 @@
             name="fetch_tempo_traces_by_query",
             description="""Queries tempo with a custom query string within a given time range.""",
             parameters={
-                "tempo_datasource_id": ToolParameter(
-                    description="The ID of the Tempo datasource to use. Call the tool list_grafana_datasources.",
-                    type="string",
-                    required=True,
-                ),
                 "tempo_query": ToolParameter(
                     description='The Tempo query string to filter traces, e.g., \'{resource.service.name="service-name" || span.http.code="200"}\'',
                     type="string",
@@ -122,7 +113,7 @@
         traces = query_tempo_traces(
             grafana_url=self._toolset._grafana_config.url,
             api_key=self._toolset._grafana_config.api_key,
-            tempo_datasource_id=get_datasource_id(params, "tempo_datasource_id"),
+            tempo_datasource_id=self._toolset._grafana_config.grafana_datasource_uid,
             tempo_query=get_param_or_raise(params, "tempo_query"),
             start=start,
             end=end,
