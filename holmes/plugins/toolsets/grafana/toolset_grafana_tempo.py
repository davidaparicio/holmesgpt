--- conflicted
+++ resolved
@@ -23,12 +23,6 @@
     query_tempo_traces,
 )
 from holmes.plugins.toolsets.grafana.trace_parser import format_traces_list
-<<<<<<< HEAD
-from holmes.plugins.toolsets.utils import get_param_or_raise, process_timestamps_to_int
-from holmes.plugins.toolsets.logging_utils.logging_api import (
-    DEFAULT_TIME_SPAN_SECONDS,
-)
-=======
 from holmes.plugins.toolsets.logging_utils.logging_api import (
     DEFAULT_TIME_SPAN_SECONDS,
 )
@@ -37,7 +31,6 @@
     process_timestamps_to_int,
     toolset_name_for_one_liner,
 )
->>>>>>> a7f835e1
 
 TEMPO_LABELS_ADD_PREFIX = load_bool("TEMPO_LABELS_ADD_PREFIX", True)
 
