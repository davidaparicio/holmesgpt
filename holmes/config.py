import logging
import os
import yaml  # type: ignore
import os.path
from typing import Any, Dict, List, Optional, Union
from holmes.utils.file_utils import load_yaml_file
from holmes import get_version
from holmes.clients.robusta_client import HolmesInfo, fetch_holmes_info
from holmes.core.llm import LLM, DefaultLLM
from pydantic import FilePath, SecretStr, BaseModel, ConfigDict
from pydash.arrays import concat
import json
from holmes.core.runbooks import RunbookManager
from holmes.core.supabase_dal import SupabaseDal
from holmes.core.tool_calling_llm import IssueInvestigator, ToolCallingLLM, ToolExecutor
from holmes.core.tools import (
    Toolset,
    ToolsetPattern,
    ToolsetYamlFromConfig,
    get_matching_toolsets,
    ToolsetStatusEnum,
    ToolsetTag,
    ToolsetType,
)
from holmes.plugins.destinations.slack import SlackDestination
from holmes.plugins.runbooks import load_builtin_runbooks, load_runbooks_from_file
from holmes.plugins.sources.github import GitHubSource
from holmes.plugins.sources.jira import JiraSource, JiraServiceManagementSource
from holmes.plugins.sources.opsgenie import OpsGenieSource
from holmes.plugins.sources.pagerduty import PagerDutySource
from holmes.plugins.sources.prometheus.plugin import AlertManagerSource

from holmes.plugins.toolsets import load_builtin_toolsets
from holmes.plugins.toolsets.mcp.toolset_mcp import RemoteMCPToolset
from holmes.utils.pydantic_utils import RobustaBaseConfig, load_model_from_file
from holmes.utils.definitions import CUSTOM_TOOLSET_LOCATION
from pydantic import ValidationError

from holmes.core.tools import YAMLToolset
from holmes.common.env_vars import (
    ROBUSTA_CONFIG_PATH,
    ROBUSTA_AI,
    ROBUSTA_API_ENDPOINT,
    ROBUSTA_AI_MODEL_NAME_BACKOFF,
)
from holmes.utils.definitions import RobustaConfig
import re
from enum import Enum
from holmes.common.env_vars import load_bool

DEFAULT_CONFIG_LOCATION = os.path.expanduser("~/.holmes/config.yaml")
MODEL_LIST_FILE_LOCATION = os.environ.get(
    "MODEL_LIST_FILE_LOCATION", "/etc/holmes/config/model_list.yaml"
)


class SupportedTicketSources(str, Enum):
    JIRA_SERVICE_MANAGEMENT = "jira-service-management"
    PAGERDUTY = "pagerduty"


def get_env_replacement(value: str) -> Optional[str]:
    env_values = re.findall(r"{{\s*env\.([^\s]*)\s*}}", value)
    if not env_values:
        return None
    env_var_key = env_values[0].strip()
    if env_var_key not in os.environ:
        msg = f"ENV var replacement {env_var_key} does not exist for param: {value}"
        logging.error(msg)
        raise Exception(msg)

    return os.environ.get(env_var_key)


def replace_env_vars_values(values: dict[str, Any]) -> dict[str, Any]:
    for key, value in values.items():
        if isinstance(value, str):
            env_var_value = get_env_replacement(value)
            if env_var_value:
                values[key] = env_var_value
        elif isinstance(value, SecretStr):
            env_var_value = get_env_replacement(value.get_secret_value())
            if env_var_value:
                values[key] = SecretStr(env_var_value)
        elif isinstance(value, dict):
            replace_env_vars_values(value)
        elif isinstance(value, list):
            # can be a list of strings
            values[key] = [
                replace_env_vars_values(iter)
                if isinstance(iter, dict)
                else get_env_replacement(iter)
                if isinstance(iter, str)
                else iter
                for iter in value
            ]
    return values


def is_old_toolset_config(
    toolsets: Union[dict[str, dict[str, Any]], List[dict[str, Any]]],
) -> bool:
    # old config is a list of toolsets
    if isinstance(toolsets, list):
        return True
    return False


def load_toolsets_definitions(
    toolsets: dict[str, dict[str, Any]], path: str
) -> List[ToolsetYamlFromConfig]:
    loaded_toolsets: list[ToolsetYamlFromConfig] = []
    if is_old_toolset_config(toolsets):
        message = "Old toolset config format detected, please update to the new format: https://docs.robusta.dev/master/configuration/holmesgpt/custom_toolsets.html"
        logging.warning(message)
        raise ValueError(message)

    for name, config in toolsets.items():
        try:
            validated_config: ToolsetYamlFromConfig = ToolsetYamlFromConfig(
                **config, name=name
            )
            validated_config.set_path(path)
            if validated_config.config:
                validated_config.config = replace_env_vars_values(
                    validated_config.config
                )
            loaded_toolsets.append(validated_config)
        except ValidationError as e:
            logging.warning(f"Toolset '{name}' is invalid: {e}")

        except Exception:
            logging.warning("Failed to load toolset: %s", name, exc_info=True)

    return loaded_toolsets


def parse_toolsets_file(
    path: str, raise_error: bool = True
) -> Optional[List[ToolsetYamlFromConfig]]:
    parsed_yaml = load_yaml_file(path, raise_error)

    toolsets_definitions: dict = parsed_yaml.get("toolsets", {})
    mcp_definitions: dict[str, dict[str, Any]] = parsed_yaml.get("mcp_servers", {})

    for server_config in mcp_definitions.values():
        server_config["type"] = ToolsetType.MCP

    toolsets_definitions.update(mcp_definitions)

    if not toolsets_definitions:
        message = f"No 'toolsets' key found in: {path}"
        logging.warning(message)
        if raise_error:
            raise ValueError(message)
        return None

    try:
        toolset_config = load_toolsets_definitions(toolsets_definitions, path)
    except Exception as err:
        logging.warning(f"Error loading toolset configuration from {path}: {err}")
        if raise_error:
            raise err
        return None

    return toolset_config


def parse_models_file(path: str):
    models = load_yaml_file(path, raise_error=False, warn_not_found=False)

    for model, params in models.items():
        params = replace_env_vars_values(params)

    return models


class Config(RobustaBaseConfig):
    api_key: Optional[SecretStr] = (
        None  # if None, read from OPENAI_API_KEY or AZURE_OPENAI_ENDPOINT env var
    )
    model: Optional[str] = None
    max_steps: int = 10
    cluster_name: Optional[str] = None

    alertmanager_url: Optional[str] = None
    alertmanager_username: Optional[str] = None
    alertmanager_password: Optional[str] = None
    alertmanager_alertname: Optional[str] = None
    alertmanager_label: Optional[List[str]] = []
    alertmanager_file: Optional[FilePath] = None

    jira_url: Optional[str] = None
    jira_username: Optional[str] = None
    jira_api_key: Optional[SecretStr] = None
    jira_query: Optional[str] = ""

    github_url: Optional[str] = None
    github_owner: Optional[str] = None
    github_pat: Optional[SecretStr] = None
    github_repository: Optional[str] = None
    github_query: str = ""

    slack_token: Optional[SecretStr] = None
    slack_channel: Optional[str] = None

    pagerduty_api_key: Optional[SecretStr] = None
    pagerduty_user_email: Optional[str] = None
    pagerduty_incident_key: Optional[str] = None

    opsgenie_api_key: Optional[SecretStr] = None
    opsgenie_team_integration_key: Optional[SecretStr] = None
    opsgenie_query: Optional[str] = None

    custom_runbooks: List[FilePath] = []
    custom_toolsets: List[FilePath] = []

    toolsets: Optional[dict[str, dict[str, Any]]] = None

    _server_tool_executor: Optional[ToolExecutor] = None

    _version: Optional[str] = None
    _holmes_info: Optional[HolmesInfo] = None

    @property
    def is_latest_version(self) -> bool:
        if self._holmes_info and self._holmes_info.latest_version and self._version:
            return self._version.startswith(self._holmes_info.latest_version)

        # We couldn't resolve version, assume we are running the latest version
        return True

    def model_post_init(self, __context: Any) -> None:
        self._version = get_version()
        self._holmes_info = fetch_holmes_info()
        self._model_list = parse_models_file(MODEL_LIST_FILE_LOCATION)
<<<<<<< HEAD

        logging.info(f"loaded models: {list(self._model_list.keys())}")
=======
        if ROBUSTA_AI:
            self._model_list["Robusta"] = {
                "base_url": ROBUSTA_API_ENDPOINT,
            }
        if self._model_list:
            logging.info(f"loaded models: {list(self._model_list.keys())}")
>>>>>>> a43875ff

        if not self.is_latest_version and self._holmes_info:
            logging.warning(
                "You are running version %s of holmes, but the latest version is %s. Please update to the latest version.",
                self._version,
                self._holmes_info.latest_version,
            )

    @classmethod
    def load_from_env(cls):
        kwargs = {}
        for field_name in [
            "model",
            "api_key",
            "max_steps",
            "alertmanager_url",
            "alertmanager_username",
            "alertmanager_password",
            "jira_url",
            "jira_username",
            "jira_api_key",
            "jira_query",
            "slack_token",
            "slack_channel",
            "github_url",
            "github_owner",
            "github_repository",
            "github_pat",
            "github_query",
            # TODO
            # custom_runbooks
        ]:
            val = os.getenv(field_name.upper(), None)
            if val is not None:
                kwargs[field_name] = val
        kwargs["cluster_name"] = Config.__get_cluster_name()
        return cls(**kwargs)

    @staticmethod
    def __get_cluster_name() -> Optional[str]:
        config_file_path = ROBUSTA_CONFIG_PATH
        env_cluster_name = os.environ.get("CLUSTER_NAME")
        if env_cluster_name:
            return env_cluster_name

        if not os.path.exists(config_file_path):
            logging.info(f"No robusta config in {config_file_path}")
            return None

        logging.info(f"loading config {config_file_path}")
        with open(config_file_path) as file:
            yaml_content = yaml.safe_load(file)
            config = RobustaConfig(**yaml_content)
            return config.global_config.get("cluster_name")

        return None

    def create_console_tool_executor(
        self, allowed_toolsets: ToolsetPattern, dal: Optional[SupabaseDal]
    ) -> ToolExecutor:
        """
        Creates a ToolExecutor instance configured for CLI usage. This executor manages the available tools
        and their execution in the command-line interface.

        The method loads toolsets in this order, with later sources overriding earlier ones:
        1. Built-in toolsets (tagged as CORE or CLI)
        2. Custom toolsets from config files which can override built-in toolsets
        3. Toolsets defined in self.toolsets which can override both built-in and custom toolsets config
        """
        default_toolsets = [
            toolset
            for toolset in load_builtin_toolsets(dal)
            if any(tag in (ToolsetTag.CORE, ToolsetTag.CLI) for tag in toolset.tags)
        ]
        # All built-in toolsets are enabled by default, users can override this in their config
        for toolset in default_toolsets:
            toolset.enabled = True

        if allowed_toolsets == "*":
            matching_toolsets = default_toolsets
        else:
            matching_toolsets = get_matching_toolsets(
                default_toolsets,
                allowed_toolsets.split(","),  # type: ignore
            )

        toolsets_by_name = {toolset.name: toolset for toolset in matching_toolsets}

        toolsets_loaded_from_config = self.load_custom_toolsets_config()

        if toolsets_loaded_from_config:
            toolsets_by_name = (
                self.merge_and_override_bultin_toolsets_with_toolsets_config(
                    toolsets_loaded_from_config,
                    toolsets_by_name,
                )
            )
        if self.toolsets:
            loaded_toolsets_from_env = load_toolsets_definitions(self.toolsets, "env")
            if loaded_toolsets_from_env:
                toolsets_by_name = (
                    self.merge_and_override_bultin_toolsets_with_toolsets_config(
                        loaded_toolsets_from_env,
                        toolsets_by_name,
                    )
                )

        for toolset in toolsets_by_name.values():
            if toolset.enabled:
                toolset.check_prerequisites()

        toolsets = []
        for ts in toolsets_by_name.values():
            toolsets.append(ts)

        for ts in default_toolsets:
            if ts.name not in toolsets_by_name.keys():
                logging.debug(
                    f"Toolset {ts.name} from {ts.get_path()} was filtered out due to allowed_toolsets value"
                )

        enabled_tools = concat(
            *[
                ts.tools
                for ts in toolsets
                if ts.get_status() == ToolsetStatusEnum.ENABLED
            ]
        )
        logging.debug(
            f"Starting AI session with tools: {[t.name for t in enabled_tools]}"
        )
        return ToolExecutor(toolsets)

    def create_tool_executor(self, dal: Optional[SupabaseDal]) -> ToolExecutor:
        """
        Creates ToolExecutor for the server endpoints
        """

        if self._server_tool_executor:
            return self._server_tool_executor

        logging.info("Creating server tool executor")
        all_toolsets = load_builtin_toolsets(dal=dal)

        toolsets_by_name: dict[str, Toolset] = {
            toolset.name: toolset
            for toolset in all_toolsets
            if any(tag in (ToolsetTag.CORE, ToolsetTag.CLUSTER) for tag in toolset.tags)
        }

        toolsets_loaded_from_config = self.load_custom_toolsets_config()
        if toolsets_loaded_from_config:
            toolsets_by_name = (
                self.merge_and_override_bultin_toolsets_with_toolsets_config(
                    toolsets_loaded_from_config,
                    toolsets_by_name,
                )
            )

        if self.toolsets:
            loaded_toolsets_from_env = load_toolsets_definitions(self.toolsets, "env")
            if loaded_toolsets_from_env:
                toolsets_by_name = (
                    self.merge_and_override_bultin_toolsets_with_toolsets_config(
                        loaded_toolsets_from_env,
                        toolsets_by_name,
                    )
                )

        toolsets: list[Toolset] = list(toolsets_by_name.values())

        for toolset in toolsets:
            if toolset.enabled:
                toolset.check_prerequisites()

        self._server_tool_executor = ToolExecutor(toolsets)

        logging.debug(
            f"Starting AI session with tools: {[tn for tn in self._server_tool_executor.tools_by_name.keys()]}"
        )

        return self._server_tool_executor

    def create_console_toolcalling_llm(
        self, allowed_toolsets: ToolsetPattern, dal: Optional[SupabaseDal] = None
    ) -> ToolCallingLLM:
        tool_executor = self.create_console_tool_executor(allowed_toolsets, dal)
        return ToolCallingLLM(tool_executor, self.max_steps, self._get_llm())

    def create_toolcalling_llm(
        self, dal: Optional[SupabaseDal] = None, model: Optional[str] = None
    ) -> ToolCallingLLM:
        tool_executor = self.create_tool_executor(dal)
        return ToolCallingLLM(tool_executor, self.max_steps, self._get_llm(model))

    def create_issue_investigator(
        self, dal: Optional[SupabaseDal] = None, model: Optional[str] = None
    ) -> IssueInvestigator:
        all_runbooks = load_builtin_runbooks()
        for runbook_path in self.custom_runbooks:
            all_runbooks.extend(load_runbooks_from_file(runbook_path))

        runbook_manager = RunbookManager(all_runbooks)
        tool_executor = self.create_tool_executor(dal)
        return IssueInvestigator(
            tool_executor, runbook_manager, self.max_steps, self._get_llm(model)
        )

    def create_console_issue_investigator(
        self, allowed_toolsets: ToolsetPattern, dal: Optional[SupabaseDal] = None
    ) -> IssueInvestigator:
        all_runbooks = load_builtin_runbooks()
        for runbook_path in self.custom_runbooks:
            all_runbooks.extend(load_runbooks_from_file(runbook_path))

        runbook_manager = RunbookManager(all_runbooks)
        tool_executor = self.create_console_tool_executor(allowed_toolsets, dal)
        return IssueInvestigator(
            tool_executor, runbook_manager, self.max_steps, self._get_llm()
        )

    def validate_jira_config(self):
        if self.jira_url is None:
            raise ValueError("--jira-url must be specified")
        if not (
            self.jira_url.startswith("http://") or self.jira_url.startswith("https://")
        ):
            raise ValueError("--jira-url must start with http:// or https://")
        if self.jira_username is None:
            raise ValueError("--jira-username must be specified")
        if self.jira_api_key is None:
            raise ValueError("--jira-api-key must be specified")

    def create_jira_source(self) -> JiraSource:
        self.validate_jira_config()

        return JiraSource(
            url=self.jira_url,  # type: ignore
            username=self.jira_username,  # type: ignore
            api_key=self.jira_api_key.get_secret_value(),  # type: ignore
            jql_query=self.jira_query,  # type: ignore
        )

    def create_jira_service_management_source(self) -> JiraServiceManagementSource:
        self.validate_jira_config()

        return JiraServiceManagementSource(
            url=self.jira_url,  # type: ignore
            username=self.jira_username,  # type: ignore
            api_key=self.jira_api_key.get_secret_value(),  # type: ignore
            jql_query=self.jira_query,  # type: ignore
        )

    def create_github_source(self) -> GitHubSource:
        if not self.github_url or not (
            self.github_url.startswith("http://")
            or self.github_url.startswith("https://")
        ):
            raise ValueError("--github-url must start with http:// or https://")
        if self.github_owner is None:
            raise ValueError("--github-owner must be specified")
        if self.github_repository is None:
            raise ValueError("--github-repository must be specified")
        if self.github_pat is None:
            raise ValueError("--github-pat must be specified")

        return GitHubSource(
            url=self.github_url,
            owner=self.github_owner,
            pat=self.github_pat.get_secret_value(),
            repository=self.github_repository,
            query=self.github_query,
        )

    def create_pagerduty_source(self) -> PagerDutySource:
        if self.pagerduty_api_key is None:
            raise ValueError("--pagerduty-api-key must be specified")

        return PagerDutySource(
            api_key=self.pagerduty_api_key.get_secret_value(),
            user_email=self.pagerduty_user_email,  # type: ignore
            incident_key=self.pagerduty_incident_key,
        )

    def create_opsgenie_source(self) -> OpsGenieSource:
        if self.opsgenie_api_key is None:
            raise ValueError("--opsgenie-api-key must be specified")

        return OpsGenieSource(
            api_key=self.opsgenie_api_key.get_secret_value(),
            query=self.opsgenie_query,  # type: ignore
            team_integration_key=(
                self.opsgenie_team_integration_key.get_secret_value()
                if self.opsgenie_team_integration_key
                else None
            ),
        )

    def create_alertmanager_source(self) -> AlertManagerSource:
        return AlertManagerSource(
            url=self.alertmanager_url,  # type: ignore
            username=self.alertmanager_username,
            alertname_filter=self.alertmanager_alertname,  # type: ignore
            label_filter=self.alertmanager_label,  # type: ignore
            filepath=self.alertmanager_file,
        )

    def create_slack_destination(self):
        if self.slack_token is None:
            raise ValueError("--slack-token must be specified")
        if self.slack_channel is None:
            raise ValueError("--slack-channel must be specified")
        return SlackDestination(self.slack_token.get_secret_value(), self.slack_channel)

    def load_custom_toolsets_config(self) -> Optional[list[ToolsetYamlFromConfig]]:
        """
        Loads toolsets config from /etc/holmes/config/custom_toolset.yaml with ToolsetYamlFromConfig class
        that doesn't have strict validations.
        Example configuration:

        kubernetes/logs:
            enabled: false

        test/configurations:
            enabled: true
            icon_url: "example.com"
            description: "test_description"
            docs_url: "https://docs.docker.com/"
            prerequisites:
                - env:
                    - API_ENDPOINT
                - command: "curl ${API_ENDPOINT}"
            additional_instructions: "jq -r '.result.results[].userData | fromjson | .text | fromjson | .log'"
            tools:
                - name: "curl_example"
                description: "Perform a curl request to example.com using variables"
                command: "curl -X GET '{{api_endpoint}}?query={{ query_param }}' "
        """
        loaded_toolsets = []
        for custom_path in self.custom_toolsets:
            if not os.path.isfile(custom_path):
                logging.warning(f"Custom toolset file {custom_path} does not exist")
                continue
            toolset_config = parse_toolsets_file(
                path=str(custom_path), raise_error=False
            )
            if toolset_config:
                loaded_toolsets.extend(toolset_config)

        # if toolsets are loaded from custom_toolsets, return them without checking the default location
        if loaded_toolsets:
            return loaded_toolsets

        if not os.path.isfile(CUSTOM_TOOLSET_LOCATION):
            logging.debug(
                f"Custom toolset file {CUSTOM_TOOLSET_LOCATION} does not exist"
            )
            return []

        return parse_toolsets_file(path=str(CUSTOM_TOOLSET_LOCATION), raise_error=True)

    def merge_and_override_bultin_toolsets_with_toolsets_config(
        self,
        toolsets_loaded_from_config: list[ToolsetYamlFromConfig],
        default_toolsets_by_name: dict[str, Toolset],
    ) -> dict[str, Toolset]:
        """
        Merges and overrides default_toolsets_by_name with custom
        config from /etc/holmes/config/custom_toolset.yaml
        """
        toolsets_with_updated_statuses: Dict[str, YAMLToolset] = {
            toolset.name: toolset  # type: ignore
            for toolset in default_toolsets_by_name.values()  # type: ignore
        }

        for toolset in toolsets_loaded_from_config:
            if toolset.name in toolsets_with_updated_statuses.keys():
                toolsets_with_updated_statuses[toolset.name].override_with(toolset)
            else:
                try:
                    if toolset.type == ToolsetType.MCP:
                        validated_toolset = RemoteMCPToolset(
                            **toolset.model_dump(exclude_none=True)
                        )
                    else:
                        validated_toolset = YAMLToolset(
                            **toolset.model_dump(exclude_none=True)
                        )
                    toolsets_with_updated_statuses[toolset.name] = validated_toolset
                except Exception as error:
                    logging.error(
                        f"Toolset '{toolset.name}' is invalid: {error} ", exc_info=True
                    )

        return toolsets_with_updated_statuses  # type: ignore

    @classmethod
    def load_from_file(cls, config_file: Optional[str], **kwargs) -> "Config":
        if config_file is not None:
            logging.debug("Loading config from file %s", config_file)
            config_from_file = load_model_from_file(cls, config_file)
        elif os.path.exists(DEFAULT_CONFIG_LOCATION):
            logging.debug(
                f"Loading config from default location {DEFAULT_CONFIG_LOCATION}"
            )
            config_from_file = load_model_from_file(cls, DEFAULT_CONFIG_LOCATION)
        else:
            logging.debug(
                f"No config file found at {DEFAULT_CONFIG_LOCATION}, using cli settings only"
            )
            config_from_file = None

        cli_options = {k: v for k, v in kwargs.items() if v is not None and v != []}

        if config_from_file is None:
            return cls(**cli_options)

        merged_config = config_from_file.dict()
        merged_config.update(cli_options)
        return cls(**merged_config)

    def _get_llm(self, model_key: Optional[str] = None) -> LLM:
        selected_model: Optional[str] = None
        selected_api_key: Optional[str] = (
            self.api_key.get_secret_value() if self.api_key else None
        )
        selected_params: Dict[str, Any] = {}

        if model_key and self._model_list and model_key in self._model_list:
            logging.debug(f"Using model '{model_key}' from model_list")
            selected_params = self._model_list[model_key].copy()
            selected_api_key = selected_params.pop("api_key", selected_api_key)
            selected_model = selected_params.pop("model", self.model)
        elif self.model:
            selected_model = self.model
            selected_params = {}
        elif self._model_list:
            first_model_key = next(iter(self._model_list.keys()))
            logging.debug(f"Using first model from model_list: '{first_model_key}'")
            selected_params = self._model_list[first_model_key].copy()
            selected_api_key = selected_params.pop("api_key", selected_api_key)
            selected_model = selected_params.pop("model", self.model)
        elif ROBUSTA_AI:
            logging.debug("No specific model configured, falling back to Robusta AI")
            selected_model = getattr(
                self._holmes_info,
                "robusta_ai_model_name",
                ROBUSTA_AI_MODEL_NAME_BACKOFF,
            )
            if not self.api_key:
                raise ValueError(
                    "ROBUSTA_AI is enabled but no API key is configured. "
                    "Call `load_robusta_api_key()` before requesting an LLM instance "
                    "or set the API key via the CLI / env var."
                )
            selected_api_key = self.api_key.get_secret_value()
            selected_params = {"base_url": ROBUSTA_API_ENDPOINT}
        else:
            raise ValueError(
                "No LLM model configured. Please set the MODEL environment variable, "
                "provide a model_list.yaml file, or ensure ROBUSTA_AI is not disabled."
            )

        if not selected_model:
            raise ValueError("Could not determine an LLM model to use.")

        return DefaultLLM(selected_model, selected_api_key, selected_params)

    def load_robusta_api_key(self, dal: SupabaseDal):
        if (
            load_bool("ROBUSTA_AI", True)
            and not self.api_key
            and not self.model
            and not self._model_list
        ):
            account_id, token = dal.get_ai_credentials()
            self.api_key = SecretStr(f"{account_id} {token}")

    def get_models_list(self) -> List[str]:
        if self._model_list:
            return json.dumps(list(self._model_list.keys()))  # type: ignore

        return json.dumps([self.model])  # type: ignore


class TicketSource(BaseModel):
    config: Config
    output_instructions: list[str]
    source: Union[JiraServiceManagementSource, PagerDutySource]

    model_config = ConfigDict(arbitrary_types_allowed=True)


class SourceFactory(BaseModel):
    @staticmethod
    def create_source(
        source: SupportedTicketSources,
        config_file: Optional[str],
        ticket_url: Optional[str],
        ticket_username: Optional[str],
        ticket_api_key: Optional[str],
        ticket_id: Optional[str],
    ) -> TicketSource:
        supported_sources = [s.value for s in SupportedTicketSources]
        if source not in supported_sources:
            raise ValueError(
                f"Source '{source}' is not supported. Supported sources: {', '.join(supported_sources)}"
            )

        if source == SupportedTicketSources.JIRA_SERVICE_MANAGEMENT:
            config = Config.load_from_file(
                config_file=config_file,
                api_key=None,
                model=None,
                max_steps=None,
                jira_url=ticket_url,
                jira_username=ticket_username,
                jira_api_key=ticket_api_key,
                jira_query=None,
                custom_toolsets=None,
                custom_runbooks=None,
            )

            if not (
                config.jira_url
                and config.jira_username
                and config.jira_api_key
                and ticket_id
            ):
                raise ValueError(
                    "URL, username, API key, and ticket ID are required for jira-service-management"
                )

            output_instructions = [
                "All output links/urls must **always** be of this format : [link text here|http://your.url.here.com] and **never*** the format [link text here](http://your.url.here.com)"
            ]
            source_instance = config.create_jira_service_management_source()
            return TicketSource(
                config=config,
                output_instructions=output_instructions,
                source=source_instance,
            )

        elif source == SupportedTicketSources.PAGERDUTY:
            config = Config.load_from_file(
                config_file=config_file,
                api_key=None,
                model=None,
                max_steps=None,
                pagerduty_api_key=ticket_api_key,
                pagerduty_user_email=ticket_username,
                pagerduty_incident_key=None,
                custom_toolsets=None,
                custom_runbooks=None,
            )

            if not (
                config.pagerduty_user_email and config.pagerduty_api_key and ticket_id
            ):
                raise ValueError(
                    "username, API key, and ticket ID are required for pagerduty"
                )

            output_instructions = [
                "All output links/urls must **always** be of this format : \n link text here: http://your.url.here.com\n **never*** use the url the format [link text here](http://your.url.here.com)"
            ]
            source_instance = config.create_pagerduty_source()  # type: ignore
            return TicketSource(
                config=config,
                output_instructions=output_instructions,
                source=source_instance,
            )

        else:
            raise NotImplementedError(f"Source '{source}' is not yet implemented")<|MERGE_RESOLUTION|>--- conflicted
+++ resolved
@@ -234,17 +234,8 @@
         self._version = get_version()
         self._holmes_info = fetch_holmes_info()
         self._model_list = parse_models_file(MODEL_LIST_FILE_LOCATION)
-<<<<<<< HEAD
-
-        logging.info(f"loaded models: {list(self._model_list.keys())}")
-=======
-        if ROBUSTA_AI:
-            self._model_list["Robusta"] = {
-                "base_url": ROBUSTA_API_ENDPOINT,
-            }
         if self._model_list:
             logging.info(f"loaded models: {list(self._model_list.keys())}")
->>>>>>> a43875ff
 
         if not self.is_latest_version and self._holmes_info:
             logging.warning(
