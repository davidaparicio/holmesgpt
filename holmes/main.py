--- conflicted
+++ resolved
@@ -197,11 +197,8 @@
         help="File to append to prompt (can specify -f multiple times to add multiple files)",
     ),
     json_output_file: Optional[str] = opt_json_output_file,
-<<<<<<< HEAD
     echo_request: bool = opt_echo_request,
-=======
     post_processing_prompt: Optional[str] = opt_post_processing_prompt
->>>>>>> adae3a1a
 ):
     """
     Ask any question and answer using available tools
